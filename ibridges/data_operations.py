"""Data transfers.

Transfer data between local file system and iRODS, includes upload, download and sync.
"""
from __future__ import annotations

import base64
import os
import warnings
from hashlib import sha256
from pathlib import Path
from typing import Optional, Union

import irods.collection
import irods.data_object
import irods.exception
import irods.keywords as kw
from tqdm import tqdm

from ibridges.path import CachedIrodsPath, IrodsPath
from ibridges.session import Session

NUM_THREADS = 4


def _obj_put(session: Session, local_path: Union[str, Path], irods_path: Union[str, IrodsPath],
             overwrite: bool = False, resc_name: str = '', options: Optional[dict] = None,
             ignore_err: bool = False):
    """Upload `local_path` to `irods_path` following iRODS `options`.

    Parameters
    ----------
    session :
        Session to upload the object.
    local_path : str or Path
        Path of local file.
    irods_path : str or IrodsPath
        Path of iRODS data object or collection.
    resc_name : str
        Optional resource name.
    overwrite :
        Whether to overwrite the object if it exists.
    options :
        Extra options to the python irodsclient put method.
    ignore_err:
        If True, convert errors into warnings.

    """
    local_path = Path(local_path)
    irods_path = IrodsPath(session, irods_path)

    if not local_path.is_file():
        err_msg = f"local_path '{local_path}' must be a file."
        if not ignore_err:
            raise ValueError(err_msg)
        warnings.warn(err_msg)
        return

    # Check if irods object already exists
    obj_exists = IrodsPath(session,
                           irods_path / local_path.name).dataobject_exists() \
                 or irods_path.dataobject_exists()

    if options is None:
        options = {}
    options.update({
        kw.NUM_THREADS_KW: NUM_THREADS,
        kw.REG_CHKSUM_KW: '',
        kw.VERIFY_CHKSUM_KW: ''
    })

    if resc_name not in ['', None]:
        options[kw.RESC_NAME_KW] = resc_name
    if overwrite or not obj_exists:
        try:
            session.irods_session.data_objects.put(local_path, str(irods_path), **options)
        except (PermissionError, OSError) as error:
            err_msg = f'Cannot read {error.filename}.'
            if not ignore_err:
                raise PermissionError(err_msg) from error
            warnings.warn(err_msg)
        except irods.exception.CAT_NO_ACCESS_PERMISSION as error:
            err_msg = f'Cannot write {str(irods_path)}.'
            if not ignore_err:
                raise PermissionError(err_msg) from error
            warnings.warn(err_msg)
        except irods.exception.OVERWRITE_WITHOUT_FORCE_FLAG as error:
            raise FileExistsError(
                f"Dataset {irods_path} already exists. "
                "Use overwrite=True to overwrite the existing file.") from error
    else:
        if not ignore_err:
            raise FileExistsError(
                f"Dataset {irods_path} already exists. "
                "Use overwrite=True to overwrite the existing file.")
        warnings.warn(f"Cannot overwrite dataobject with name '{local_path.name}'.")

def upload(session: Session, local_path: Union[str, Path], irods_path: Union[str, IrodsPath],
           overwrite: bool = False, ignore_err: bool = False,
           resc_name: str = '', copy_empty_folders: bool = True, options: Optional[dict] = None,
           dry_run: bool = False):
    """Upload a local directory or file to iRODS.

    Parameters
    ----------
    session :
        Session to upload the data to.
    local_path : Path
        Absolute path to the directory to upload
    irods_path : IrodsPath
        Absolute irods destination path
    overwrite : bool
        If data object or collection already exists on iRODS, overwrite
    ignore_err : bool
        If an error occurs during upload, and ignore_err is set to True, any errors encountered
        will be transformed into warnings and iBridges will continue to upload the remaining files.
        By default all errors will stop the process of uploading.
    resc_name : str
        Name of the resource to which data is uploaded, by default the server will decide
    copy_empty_folders : bool
        Create respective iRODS collection for empty folders. Default: True.
    options : dict
        More options for the upload
    dry_run:
        Whether to do a dry run before uploading the files/folders.

    Raises
    ------
    ValueError:
        If the local_path is not a valid filename of directory.
    PermissionError:
        If the iRODS server does not allow the collection or data object to be created.

    Examples
    --------
    >>> ipath = IrodsPath(session, "~/some_col")
    >>> upload(session, Path("dir"), ipath)
    >>> upload(session, Path("dir"), ipath, overwrite=True)
    >>> ops = upload(session, Path("some_file.txt"), ipath, dry_run)  # Does not upload
    >>> print(ops)
    {'create_dir': set(),
    'create_collection': set(),
    'upload': [(PosixPath('some_file.txt'), IrodsPath(~, some_col))],
    'download': [],
    'resc_name': '',
    'options': None}

    """
    local_path = Path(local_path)
    ipath = IrodsPath(session, irods_path)
    ops = _empty_ops()
    if local_path.is_dir():
        idest_path = ipath / local_path.name
        if not overwrite and idest_path.exists():
            raise FileExistsError(f"{idest_path} already exists.")
        ops = _up_sync_operations(local_path, idest_path, copy_empty_folders=copy_empty_folders,
                                    depth=None)
        ops["create_collection"].add(str(idest_path))
    elif local_path.is_file():
<<<<<<< HEAD
        if ipath.collection_exists():
            ipath = ipath / local_path.name
        obj_exists = ipath.dataobject_exists()
=======
        obj_exists = IrodsPath(session,
                               ipath / local_path.name).dataobject_exists() \
                               or ipath.dataobject_exists()
>>>>>>> a7345728
        if obj_exists and not overwrite:
            raise FileExistsError(
                f"Dataset {irods_path} already exists. "
                "Use overwrite=True to overwrite the existing file.")
<<<<<<< HEAD
        if not (obj_exists and _calc_checksum(local_path) == _calc_checksum(ipath)):
            ops["upload"].append((local_path, ipath))
=======
        ops["upload"].append((local_path, ipath))
>>>>>>> a7345728
    else:
        raise FileNotFoundError(f"Cannot upload {local_path}: file or directory does not exist.")
    ops.update({"resc_name": resc_name, "options": options})
    if not dry_run:
        perform_operations(session, ops, ignore_err=ignore_err)
    return ops

def _obj_get(session: Session, irods_path: IrodsPath, local_path: Path,
             overwrite: bool = False, resc_name: Optional[str] = '',
             options: Optional[dict] = None,
             ignore_err: bool = False):
    """Download `irods_path` to `local_path` following iRODS `options`.

    Parameters
    ----------
    session :
        Session to get the object from.
    irods_path : str or IrodsPath
        Path of iRODS data object.
    local_path : str or Path
        Path of local file or directory/folder.
    overwrite :
        Whether to overwrite the local file if it exists.
    resc_name:
        Name of the resource to get the object from.
    options : dict
        Extra options to the python irodsclient get method.
    ignore_err:
        If True, convert errors into warnings.

    """
    if options is None:
        options = {}
    options.update({
        kw.NUM_THREADS_KW: NUM_THREADS,
        kw.VERIFY_CHKSUM_KW: '',
        })
    if overwrite:
        options[kw.FORCE_FLAG_KW] = ''
    if resc_name not in ['', None]:
        options[kw.RESC_NAME_KW] = resc_name

    #Quick fix for #126
    if Path(local_path).is_dir():
        local_path = Path(local_path).joinpath(irods_path.name)

    try:
        session.irods_session.data_objects.get(str(irods_path), local_path, **options)
    except (OSError, irods.exception.CAT_NO_ACCESS_PERMISSION) as error:
        msg = f'Cannot write to {local_path}.'
        if not ignore_err:
            raise PermissionError(msg) from error
        warnings.warn(msg)
    except irods.exception.CUT_ACTION_PROCESSED_ERR as exc:
        msg = f"During download operation from '{irods_path}': iRODS server forbids action."
        if not ignore_err:
            raise PermissionError(msg) from exc
        warnings.warn(msg)

def download(session: Session, irods_path: Union[str, IrodsPath], local_path: Union[str, Path],
             overwrite: bool = False, ignore_err: bool = False, resc_name: str = '',
             copy_empty_folders: bool = True, options: Optional[dict] = None,
             dry_run: bool = False):
    """Download a collection or data object to the local filesystem.

    Parameters
    ----------
    session :
        Session to download the collection from.
    irods_path : IrodsPath
        Absolute irods source path pointing to a collection
    local_path : Path
        Absolute path to the destination directory
    overwrite : bool
        If an error occurs during download, and ignore_err is set to True, any errors encountered
        will be transformed into warnings and iBridges will continue to download the remaining
        files.
        By default all errors will stop the process of downloading.
    ignore_err : bool
        Collections: If download of an item fails print error and continue with next item.
    resc_name : str
        Name of the resource from which data is downloaded, by default the server will decide.
    copy_empty_folders : bool
        Create respective local directory for empty collections.
    options : dict
        More options for the download
    dry_run:
        Whether to do a dry run before uploading the files/folders.

    Raises
    ------
    PermissionError:
        If the iRODS server (for whatever reason) forbids downloading the file or
        (part of the) collection.
    ValueError:
        If the irods_path is not pointing to either a collection or a data object.
    FileExistsError:
        If the irods_path points to a data object and the local file already exists.
    NotADirectoryError:
        If the irods_path is a collection, while the destination is a file.

    Examples
    --------
    >>> download(session, "~/some_collection", "some_local_dir")
    >>> download(session, IrodsPath(session, "some_obj.txt"), "some_local_dir")
    >>> ops = download(session, "~/some_obj.txt", "some_local_dir", dry_run=True)
    >>> print(ops)
    {'create_dir': set(),
    'create_collection': set(),
    'upload': [],
    'download': [(IrodsPath(~, some_obj.txt), PosixPath('some_local_dir'))],
    'resc_name': '',
    'options': None}

    """
    irods_path = IrodsPath(session, irods_path)
    local_path = Path(local_path)

    if irods_path.collection_exists():
        if local_path.is_file():
            raise NotADirectoryError(
                f"Cannot download to directory {local_path} "
                "since a file with the same name exists.")

        ops = _down_sync_operations(irods_path, local_path / irods_path.name,
                                    copy_empty_folders=copy_empty_folders)
        ops["create_dir"].add(str(local_path / irods_path.name))
        if not local_path.is_dir():
            ops["create_dir"].add(str(local_path))
    elif irods_path.dataobject_exists():
        ops = _empty_ops()
<<<<<<< HEAD
        if local_path.is_dir():
            local_path = local_path / irods_path.name
        if (not overwrite) and local_path.is_file():
            raise FileExistsError(f"File or directory {local_path} already exists. "
                                   "Use overwrite=True to overwrite the existing file(s).")
        if not (local_path.is_file() and
                (_calc_checksum(irods_path) == _calc_checksum(local_path))):
            ops["download"].append((irods_path, local_path))
=======
        if (not overwrite) and local_path.is_dir() and (local_path / irods_path.name).is_file():
            raise FileExistsError(f"File or directory {local_path} already exists. "
                                   "Use overwrite=True to overwrite the existing file(s).")
        ops["download"].append((irods_path, local_path))
>>>>>>> a7345728
    else:
        raise ValueError(f"Data object or collection not found: '{irods_path}'")

    ops.update({"resc_name": resc_name, "options": options})
    if not dry_run:
        perform_operations(session, ops, ignore_err=ignore_err)
    return ops


def create_collection(session: Session,
                      coll_path: Union[IrodsPath, str]) -> irods.collection.iRODSCollection:
    """Create a collection and all parent collections that do not exist yet.

    Alias for :meth:`ibridges.path.IrodsPath.create_collection`

    Parameters
    ----------
    session:
        Session to create the collection for.
    coll_path: IrodsPath
        Collection path

    Raises
    ------
    PermissionError:
        If creating a collection is not allowed by the server.


    Examples
    --------
    >>> create_collection(session, IrodsPath("~/new_collection"))

    """
    return IrodsPath.create_collection(session, coll_path)


def perform_operations(session: Session, operations: dict, ignore_err: bool=False):
    """Execute data operations.

    The operations can be obtained with a dry run of the upload/download/sync function.

    Parameters
    ----------
    session
        Session to do the data operations for.
    operations
        Dictionary containing the operations to perform.
    ignore_err
        Ignore any errors and convert them into warnings if True.

    Raises
    ------
    PermissionError:
        When the operation is not allowed on either the iRODS server or locally.

    Examples
    --------
    >>> perform_operations(session, ops)

    """
    up_sizes = [lpath.stat().st_size for lpath, _ in operations["upload"]]
    down_sizes = [ipath.size for ipath, _ in operations["download"]]
    pbar = tqdm(total=sum(up_sizes) + sum(down_sizes), unit="B", unit_scale=True, unit_divisor=1024)

    for col in operations["create_collection"]:
        IrodsPath.create_collection(session, col)
    for curdir in operations["create_dir"]:
        try:
            Path(curdir).mkdir(parents=True, exist_ok=True)
        except NotADirectoryError as error:
            raise PermissionError(f"Cannot create {error.filename}") from error

    options = operations.get("options", None)
    options = {} if options is None else options
    resc_name = operations.get("resc_name", "")
    for (lpath, ipath), size in zip(operations["upload"], up_sizes):
        _obj_put(session, lpath, ipath, overwrite=True, ignore_err=ignore_err, options=options,
                 resc_name=resc_name)
        pbar.update(size)
    for (ipath, lpath), size in zip(operations["download"], down_sizes):
        _obj_get(session, ipath, lpath, overwrite=True, ignore_err=ignore_err, options=options,
                 resc_name=resc_name)
        pbar.update(size)


def sync(session: Session,
         source: Union[str, Path, IrodsPath],
         target: Union[str, Path, IrodsPath],
         max_level: Optional[int] = None,
         dry_run: bool = False,
         ignore_err: bool = False,
         copy_empty_folders: bool = False,
         resc_name: str = "",
         options: Optional[dict] = None) -> dict:
    """Synchronize the data between a local copy (local file system) and the copy stored in iRODS.

    The command can be in one of the two modes: synchronization of data from the client's local file
    system to iRODS, or from iRODS to the local file system. The mode is determined by the type of
    the values for `source` and `target` (IrodsPath or str/Path).

    The command considers the file size and the checksum to determine whether a file should be
    synchronized.


    Parameters
    ----------
    session : ibridges.Session
        An authorized iBridges session.
    source : str or Path or IrodsPath
        Existing local folder or iRODS collection. An exception will be raised if it doesn't exist.
    target : str or Path or IrodsPath
        Existing local folder or iRODS collection. An exception will be raised if it doesn't exist.
    max_level : int, default None
        Controls the depth up to which the file tree will be synchronized. A max level of 1
        synchronizes only the source's root, max level 2 also includes the first set of
        subfolders/subcollections and their contents, etc. Set to None, there is no limit
        (full recursive synchronization).
    dry_run : bool, default False
        List all source files and folders that need to be synchronized without actually
        performing synchronization.
    ignore_err : If an error occurs during the transfer, and ignore_err is set to True,
        any errors encountered will be transformed into warnings and iBridges will continue
        to transfer the remaining files.
    copy_empty_folders : bool, default False
        Controls whether folders/collections that contain no files or subfolders/subcollections
        will be synchronized.
    resc_name : str
        Name of the resource from which data is downloaded, by default the server will decide.
    options : dict
        More options for the download/upload


    Returns
    -------
        A dict object containing four keys:
            'create_dir' : Create local directories when sync from iRODS to local
            'create_collection' : Create collections when sync from local to iRODS
            'upload' : Tuple(local path, iRODS path) when sync from local to iRODS
            'download' : Tuple(iRODS path, local path) when sync from iRODS to local
        (or of to-be-changed folders and files, when in dry-run mode).

    """
    _param_checks(source, target)

    if isinstance(source, IrodsPath):
        if not source.collection_exists():
            raise ValueError(f"Source collection '{source.absolute()}' does not exist")
    else:
        if not Path(source).is_dir():
            raise ValueError(f"Source folder '{source}' does not exist")

    if isinstance(source, IrodsPath):
        ops = _down_sync_operations(source, Path(target), copy_empty_folders=copy_empty_folders,
                                    depth=max_level)
    else:
        ops = _up_sync_operations(Path(source), target, copy_empty_folders=copy_empty_folders,
                                  depth=max_level)

    ops.update({"resc_name": resc_name, "options": options})
    if not dry_run:
        perform_operations(session, ops, ignore_err=ignore_err)

    return ops

def _param_checks(source, target):
    if not isinstance(source, IrodsPath) and not isinstance(target, IrodsPath):
        raise TypeError("Either source or target should be an iRODS path.")

    if isinstance(source, IrodsPath) and isinstance(target, IrodsPath):
        raise TypeError("iRODS to iRODS copying is not supported.")

def _calc_checksum(filepath):
    if isinstance(filepath, IrodsPath):
        return filepath.checksum
    f_hash=sha256()
    memv=memoryview(bytearray(128*1024))
    with open(filepath, 'rb', buffering=0) as file:
        for item in iter(lambda : file.readinto(memv), 0):
            f_hash.update(memv[:item])
    return f"sha2:{str(base64.b64encode(f_hash.digest()), encoding='utf-8')}"

def _empty_ops():
    return {
        "create_dir": set(),
        "create_collection": set(),
        "upload": [],
        "download": [],
    }

def _down_sync_operations(isource_path, ldest_path, copy_empty_folders=True, depth=None):
    operations = _empty_ops()
    for ipath in isource_path.walk(depth=depth):
        lpath = ldest_path.joinpath(*ipath.relative_to(isource_path).parts)
        if ipath.dataobject_exists():
            if lpath.is_file():
                l_chksum = _calc_checksum(lpath)
                i_chksum = _calc_checksum(ipath)
                if i_chksum != l_chksum:
                    operations["download"].append((ipath, lpath))
            else:
                operations["download"].append((ipath, lpath))
            if not lpath.parent.exists():
                operations["create_dir"].add(str(lpath.parent))
        elif ipath.collection_exists() and copy_empty_folders:
            if not lpath.exists():
                operations["create_dir"].add(str(lpath))
    return operations


def _up_sync_operations(lsource_path, idest_path, copy_empty_folders=True, depth=None):
    operations = _empty_ops()
    session = idest_path.session
    try:
        remote_ipaths = {str(ipath): ipath for ipath in idest_path.walk()}
    except irods.exception.CollectionDoesNotExist:
        remote_ipaths = {}
    for root, folders, files in os.walk(lsource_path):
        root_part = Path(root).relative_to(lsource_path)
        if depth is not None and len(root_part.parts) > depth:
            continue
        root_ipath = idest_path.joinpath(*root_part.parts)
        for cur_file in files:
            ipath = root_ipath / cur_file
            lpath = lsource_path / root_part / cur_file
            if str(ipath) in remote_ipaths:
                ipath = remote_ipaths[str(ipath)]
                l_chksum = _calc_checksum(lpath)
                i_chksum = _calc_checksum(ipath)

                if i_chksum != l_chksum:
                    operations["upload"].append((lpath, ipath))
            else:
                ipath = CachedIrodsPath(session, None, False, None, str(ipath))
                operations["upload"].append((lpath, ipath))
        if copy_empty_folders:
            for fold in folders:
                if str(root_ipath / fold) not in remote_ipaths:
                    operations["create_collection"].add(str(root_ipath / fold))
        if str(root_ipath) not in remote_ipaths and str(root_ipath) != str(idest_path):
            operations["create_collection"].add(str(root_ipath))
    return operations<|MERGE_RESOLUTION|>--- conflicted
+++ resolved
@@ -157,25 +157,19 @@
                                     depth=None)
         ops["create_collection"].add(str(idest_path))
     elif local_path.is_file():
-<<<<<<< HEAD
+
         if ipath.collection_exists():
             ipath = ipath / local_path.name
         obj_exists = ipath.dataobject_exists()
-=======
-        obj_exists = IrodsPath(session,
-                               ipath / local_path.name).dataobject_exists() \
-                               or ipath.dataobject_exists()
->>>>>>> a7345728
+
         if obj_exists and not overwrite:
             raise FileExistsError(
                 f"Dataset {irods_path} already exists. "
                 "Use overwrite=True to overwrite the existing file.")
-<<<<<<< HEAD
+
         if not (obj_exists and _calc_checksum(local_path) == _calc_checksum(ipath)):
             ops["upload"].append((local_path, ipath))
-=======
-        ops["upload"].append((local_path, ipath))
->>>>>>> a7345728
+
     else:
         raise FileNotFoundError(f"Cannot upload {local_path}: file or directory does not exist.")
     ops.update({"resc_name": resc_name, "options": options})
@@ -307,7 +301,7 @@
             ops["create_dir"].add(str(local_path))
     elif irods_path.dataobject_exists():
         ops = _empty_ops()
-<<<<<<< HEAD
+
         if local_path.is_dir():
             local_path = local_path / irods_path.name
         if (not overwrite) and local_path.is_file():
@@ -316,12 +310,7 @@
         if not (local_path.is_file() and
                 (_calc_checksum(irods_path) == _calc_checksum(local_path))):
             ops["download"].append((irods_path, local_path))
-=======
-        if (not overwrite) and local_path.is_dir() and (local_path / irods_path.name).is_file():
-            raise FileExistsError(f"File or directory {local_path} already exists. "
-                                   "Use overwrite=True to overwrite the existing file(s).")
-        ops["download"].append((irods_path, local_path))
->>>>>>> a7345728
+
     else:
         raise ValueError(f"Data object or collection not found: '{irods_path}'")
 
