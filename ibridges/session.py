--- conflicted
+++ resolved
@@ -5,7 +5,6 @@
 from typing import Optional, Union
 
 import irods.session
-<<<<<<< HEAD
 from irods.session import NonAnonymousLoginWithoutPassword
 
 LoginFail = {
@@ -17,11 +16,7 @@
     "PAM_AUTH_PASSWORD_FAILED(None,)": "Wrong password",
     "CAT_PASSWORD_EXPIRED(None,)": "Cached password is expired",
     "CAT_INVALID_AUTHENTICATION(None,)": "Cached password is wrong"
-}
-=======
-from irods.exception import NetworkException, CAT_INVALID_USER, PAM_AUTH_PASSWORD_FAILED, 
-                            CAT_PASSWORD_EXPIRED, CAT_INVALID_AUTHENTICATION
->>>>>>> d22fe38d
+    }
 
 class Session:
     """Irods session authentication."""
@@ -68,7 +63,6 @@
             self.home = irods_home
         if "irods_home" not in self._irods_env:
             self.home = '/'+self.zone+'/home/'+self.username
-<<<<<<< HEAD
 
     def __enter__(self):
         """Connect to the iRods server if not already connected."""
@@ -85,12 +79,6 @@
         """Get irods session."""
         return self._irods_session
 
-=======
-    @property
-    def loginExceptions(self) -> dict:
-        exceptions = {
-        NetworkException: "irods_client_server_policy" not set (correctly) in irods_environment.json"}
->>>>>>> d22fe38d
     @property
     def home(self) -> str:
         """Current working directory for irods.
@@ -175,20 +163,9 @@
             assert self._irods_session.server_version != ()
             return self._irods_session
         except ValueError as e:
-<<<<<<< HEAD
-            raise FileNotFoundError("Unexpected value in irods_environment.json; ") from e
+            raise ValueError("Unexpected value in irods_environment.json; ") from e
         except NonAnonymousLoginWithoutPassword as e:
-            raise FileNotFoundError("No cached password found; ") from e
-=======
-            raise ValueError("Unexpected value in irods_environment.json; ") from e
-        except NetworkException as e:
-            raise ValueError(
-                "Host, port or irods_client_server_negotiation not set correctly in "
-                "irods_environment.json; ") from e
-        except CAT_INVALID_USERi as e:
-            raise ValueError("User credentials are not accepted.") from e
-
->>>>>>> d22fe38d
+            raise ValueError("No cached password found.") from e
         except Exception as e:
             if repr(e) in LoginFail:
                 raise ValueError(LoginFail[repr(e)]+", "+repr(e)) from e
