"""A class to handle iRODS paths."""
from __future__ import annotations

from collections import defaultdict
from pathlib import PurePosixPath
from typing import Iterable, Optional, Union

import irods
from irods.models import DataObject

import ibridges.icat_columns as icat


class IrodsPath():
    """A class analogous to the pathlib.Path for accessing iRods data.

    The IrodsPath can be used in much the same way as a Path from the pathlib library.
    Not all methods and attributes are implemented, and some methods/attributes behave
    subtly different from the pathlib implementation. They mostly do with the expansion
    of the home directory. With the IrodsPath, the '~' is used to denote the irods_home
    directory set in the Session object. So, for example the name of an irods path is
    always the name of the collection/subcollection, which is different from the pathlib
    behavior in some cases.
    """

    _current_working_path = ""

    def __init__(self, session, *args):
        """Initialize IrodsPath object similar to the Path object.

        It does take an extra argument in session.

        Parameters
        ----------
        session:
            Session that is used for the ipath.
        args:
            Specification of the path. For example: "x/z" or "x", "z".

        Raises
        ------
        ValueError:
            If the provided session does not have an 'irods_session' attribute.

        Examples
        --------
        >>> IrodsPath(session, "~")  # Get an iRods path of the irods_home collection.
        >>> IrodsPath(session, "/zone/home/some_collection")  # Absolute path.
        >>> IrodsPath(session, "some_collection")  # Relative path.
        >>> IrodsPath(session, "~/some_collection")  # Same as above.

        """
        self.session = session
        if not hasattr(session, "irods_session"):
            raise ValueError(f'{str(self)} does not have a valid session.')
        # We don't want recursive IrodsPaths, so we take the
        # path outside of the IrodsPath object.
        args = [a._path if isinstance(a, IrodsPath) else a
                for a in args]
        self._path = PurePosixPath(*args)
        super().__init__()

    def absolute(self) -> IrodsPath:
        """Return the absolute path.

        This method does the expansion of the '~' and '.' symbols.

        Returns
        -------
            The absolute IrodsPath, without any '~' or '.'.

        Examples
        --------
        >>> IrodsPath(session, "~").absolute()
        IrodsPath(/, zone, user)

        """
        # absolute path
        if len(self._path.parts) == 0:
            return IrodsPath(self.session, self.session.home)
        if self._path.parts[0] == "~" or self._path.parts[0] == ".":
            begin, end = self.session.home, self._path.parts[1:]
        elif self._path.parts[0] == "/":
            begin, end = "/", self._path.parts[1:]
        else:
            begin, end = self.session.home, self._path.parts
        abs_str = str(PurePosixPath(begin, *end))
        return IrodsPath(self.session, abs_str)


    def __str__(self) -> str:
        """Get the absolute path if converting to string."""
        return str(self.absolute()._path)

    def __repr__(self) -> str:
        """Representation of the IrodsPath object in line with a Path object."""
        return f"IrodsPath({', '.join(self._path.parts)})"

    def __truediv__(self, other) -> IrodsPath:
        """Ensure that we can append just like the Path object."""
        return self.__class__(self.session, self._path, other)

    def __getattribute__(self, attr):
        """Make the IrodsPath transparent so that some Path functionality is available."""
        if attr in ["parts"]:
            return self._path.__getattribute__(attr)
        return super().__getattribute__(attr)

    def joinpath(self, *args) -> IrodsPath:
        """Concatenate another path to this one.

        Returns
        -------
            The concatenated path.

        Examples
        --------
        >>> IrodsPath(session, "~").joinpath("x", "y")
        IrodsPath(~, x, y)

        """
        return IrodsPath(self.session, self._path, *args)

    @property
    def parent(self) -> IrodsPath:
        """Return the parent directory of the current directory.

        Returns
        -------
            The parent just above the current directory

        Examples
        --------
        >>> IrodsPath(session, "/zone/home/user").parent
        IrodsPath("/", "zone", "home")
        >>> IrodsPath(session, "~").parent
        IrodsPath("/", "zone", "home")

        """
        return IrodsPath(self.session, self.absolute()._path.parent)  # pylint: disable=protected-access

    @property
    def name(self) -> str:
        """Return the name of the data object or collection.

        Returns
        -------
            The name of the object/collction, similarly to pathlib.


        Examples
        --------
        >>> IrodsPath(session, "/zone/home/user")
        "user"

        """
        return self.absolute().parts[-1]

    def remove(self):
        """Remove the data behind an iRODS path.

        Raises
        ------
        PermissionError:
            If the user has insufficient permission to remove the data.

        Examples
        --------
        >>> IrodsPath(session, "/home/zone/user/some_collection").remove()

        """
        try:
            if self.collection_exists():
                coll = self.session.irods_session.collections.get(str(self))
                coll.remove()
            elif self.dataobject_exists():
                obj = self.session.irods_session.data_objects.get(str(self))
                obj.unlink()
        except irods.exception.CUT_ACTION_PROCESSED_ERR as exc:
            raise PermissionError(
                f"While removing {self}: iRODS server forbids action.") from exc

    @staticmethod
    def create_collection(session,
                          coll_path: Union[IrodsPath, str]) -> irods.collection.iRODSCollection:
        """Create a collection and all parent collections that do not exist yet.

        Parameters
        ----------
        session:
            Session for which the collection is created.
        coll_path:
            Irods path to the collection to be created.

        Raises
        ------
        PermissionError:
            If the collection cannot be created due to insufficient permissions.

        Returns
        -------
        collection:
            The newly created collection.

        Examples
        --------
        >>> IrodsPath.create_collection(session, "/zone/home/user/some_collection")
        >>> IrodsPath.create_collection(session, IrodsPath(session, "~/some_collection"))

        """
        try:
            return session.irods_session.collections.create(str(coll_path))
        except irods.exception.CAT_NO_ACCESS_PERMISSION as error:
            raise PermissionError(f"Cannot create {str(coll_path)}, no access.") from error
        except irods.exception.CUT_ACTION_PROCESSED_ERR as exc:
            raise PermissionError(
                "While creating collection '{coll_path}': iRODS server forbids action.") from exc

    def rename(self, new_name: Union[str, IrodsPath]) -> IrodsPath:
        """Change the name or the path of a data object or collection.
<<<<<<< HEAD

        New collections on the path will be created.

=======
        New collections on the path will be created.
        
>>>>>>> 0c0274ec
        Parameters
        ----------
        new_name: str or IrodsPath
            new name or a new full path
<<<<<<< HEAD

        Raises
        ------
        ValueError:
            If the new path already exists, or the path is in a different zone.
        PermissionError:
            If the new collection cannot be created.

        Examples
        --------
        >>> IrodsPath(session, "~/some_collection").rename("~/new_collection")

        """
=======
        """

>>>>>>> 0c0274ec
        if not self.exists():
            raise ValueError(f'str{self} does not exist.')

        # Build new path
        if str(new_name).startswith('/'+self.session.zone):
            new_path = IrodsPath(self.session, new_name)
        else:
            new_path = self.parent.joinpath(new_name)

        try:
            # Make sure new path exists on iRODS server
            if not new_path.parent.exists():
                self.create_collection(self.session, new_path.parent)

            if self.dataobject_exists():
                self.session.irods_session.data_objects.move(str(self), str(new_path))
            else:
                self.session.irods_session.collections.move(str(self), str(new_path))
            return new_path

        except irods.exception.SAME_SRC_DEST_PATHS_ERR as err:
            raise ValueError(f'Path {new_path} already exists.') from err
        except irods.exception.SYS_CROSS_ZONE_MV_NOT_SUPPORTED as err:
            raise ValueError(
                    f'Path {new_path} needs to start with /{self.session.zone}/home') from err
        except irods.exception.CAT_NO_ACCESS_PERMISSION as err:
            raise PermissionError(f'Not allowed to move data to {new_path}') from err


    def collection_exists(self) -> bool:
        """Check if the path points to an iRODS collection.

        Examples
        --------
        >>> IrodsPath(session, "~/does_not_exist").collection_exists()
        False
        >>> IrodsPath(session, "~/some_dataobj").collection_exists()
        False
        >>> IrodsPath(session, "~/some_collection").collection_exists()
        True

        """
        return self.session.irods_session.collections.exists(str(self))

    def dataobject_exists(self) -> bool:
        """Check if the path points to an iRODS data object.

        Examples
        --------
        >>> IrodsPath(session, "~/does_not_exist").dataobject_exists()
        False
        >>> IrodsPath(session, "~/some_collection").dataobject_exists()
        False
        >>> IrodsPath(session, "~/some_dataobj").dataobject_exists()
        True

        """
        return self.session.irods_session.data_objects.exists(str(self))

    def exists(self) -> bool:
        """Check if the path already exists on the iRODS server.

        Examples
        --------
        >>> IrodsPath(session, "~/does_not_exist").exists()
        False
        >>> IrodsPath(session, "~/some_collection").exists()
        True
        >>> IrodsPath(session, "~/some_dataobj").exists()
        True

        """
        return self.dataobject_exists() or self.collection_exists()

    @property
    def collection(self) -> irods.collection.iRODSCollection:
        """Instantiate an iRODS collection.

        Raises
        ------
        ValueError:
            If the path points to a dataobject and not a collection.
        CollectionDoesNotExist:
            If the path does not point to a dataobject or a collection.

        Returns
        -------
        iRODSCollection
            Instance of the collection with `path`.

        Examples
        --------
        >>> IrodsPath(session, "~/some_collection").collection
        <iRODSCollection 21260050 b'some_collection'>

        """
        if self.collection_exists():
            return self.session.irods_session.collections.get(str(self))
        if self.dataobject_exists():
            raise ValueError("Error retrieving collection, path is linked to a data object."
                            " Use get_dataobject instead to retrieve the data object.")
        raise irods.exception.CollectionDoesNotExist(str(self))

    @property
    def dataobject(self) -> irods.data_object.iRODSDataObject:
        """Instantiate an iRODS data object.

        Raises
        ------
        ValueError:
            If the path is pointing to a collection and not a data object.

        Returns
        -------
        iRODSDataObject
            Instance of the data object with `path`.

        Examples
        --------
        >>> IrodsPath(session, "~/some_dataobj.txt").dataobject
        <iRODSDataObject 24490075 some_dataobj.txt>

        """
        if self.dataobject_exists():
            return self.session.irods_session.data_objects.get(str(self))
        if self.collection_exists():
            raise ValueError("Error retrieving data object, path is linked to a collection."
                         " Use get_collection instead to retrieve the collection.")

        raise irods.exception.DataObjectDoesNotExist(str(IrodsPath))


    def walk(self, depth: Optional[int] = None) -> Iterable[IrodsPath]:
        """Walk on a collection.

        This iterates over all collections and data object for the path. If the
        path is pointing to a data object, it will simply yield this data object.

        Parameters
        ----------
        depth : int
            The maximum depth relative to the starting collection over which is walked.
            For example if depth equals 1, then it will iterate only over the subcollections
            and data objects directly under the starting collection.

        Returns
        -------
            Generator that generates all data objects and subcollections in the collection.

        Examples
        --------
        >>> for ipath in IrodsPath(session, "~").walk():
        >>>     print(ipath)
        IrodsPath(~, x)
        IrodsPath(~, x, y)
        IrodsPath(~, x, y, z.txt)
        >>> for ipath in IrodsPath(session, "~").walk(depth=1):
        >>>     print(ipath)
        IrodsPath(~, x)

        """
        all_data_objects: dict[str, list[IrodsPath]] = defaultdict(list)
        for path, name, size, checksum in _get_data_objects(self.session, self.collection):
            abs_path = IrodsPath(self.session, path).absolute()
            ipath = CachedIrodsPath(self.session, size, True, checksum, path, name)
            all_data_objects[str(abs_path)].append(ipath)
        all_collections = _get_subcoll_paths(self.session, self.collection)
        all_collections = sorted(all_collections, key=str)
        sub_collections: dict[str, list[IrodsPath]] = defaultdict(list)
        for cur_col in all_collections:
            sub_collections[str(cur_col.parent)].append(cur_col)

        yield from _recursive_walk(self, sub_collections, all_data_objects, self, 0, depth)

    def relative_to(self, other: IrodsPath) -> PurePosixPath:
        """Calculate the relative path compared to our path.

        Can only calculate the relateive path compared to another irods path.

        >>> IrodsPath(session, "~/col/dataobj.txt").relative_to(IrodsPath(session, "~"))
        PurePosixPath(col, dataobj.txt)
        >>> IrodsPath(session, "~/col/dataobj.txt").relative_to(IrodsPath(session, "~/col"))
        PurePosixPath(dataobj.txt)
        """
        return PurePosixPath(str(self.absolute())).relative_to(
            PurePosixPath(str(other.absolute())))

    @property
    def size(self) -> int:
        """Collect the sizes of a data object or a collection.

        Returns
        -------
        int :
            Total size [bytes] of the iRODS object or all iRODS objects in the collection.

        Raises
        ------
        ValueError:
            If the path is neither a collection or data object.

        Examples
        --------
        >>> IrodsPath(session, "~/some_collection").size
        12345
        >>> IrodsPath(session, "~/some_dataobj.txt").size
        623

        """
        if not self.exists():
            raise ValueError(f"Path '{str(self)}' does not exist;"
                             " it is neither a collection nor a dataobject.")
        if self.dataobject_exists():
            return self.dataobject.size
        all_objs = _get_data_objects(self.session, self.collection)
        return sum(size for _, _, size, _ in all_objs)

    @property
    def checksum(self) -> str:
        """Checksum of the data object.

        If not calculated yet, it will be computed on the server.

        Returns
        -------
            The checksum of the data object.

        Raises
        ------
        ValueError
            When the path does not point to a data object.

        Examples
        --------
        >>> IrodsPath(session, "~/some_dataobj.txt").checksum
        'sha2:XGiECYZOtUfP9lnCGyZaBBkBGLaJJw1p6eoc0GxLeKU='

        """
        if self.dataobject_exists():
            dataobj = self.dataobject
            return dataobj.checksum if dataobj.checksum is not None else dataobj.chksum()
        if self.collection_exists():
            raise ValueError("Cannot take checksum of a collection.")
        raise ValueError("Cannot take checksum of irods path neither a dataobject or collection.")


def _recursive_walk(cur_col: IrodsPath, sub_collections: dict[str, list[IrodsPath]],
                    all_dataobjects: dict[str, list[IrodsPath]], start_col: IrodsPath,
                    depth: int, max_depth: Optional[int]):
    if cur_col != start_col:
        yield cur_col
    if max_depth is not None and depth >= max_depth:
        return
    for sub_col in sub_collections[str(cur_col)]:
        yield from _recursive_walk(sub_col, sub_collections, all_dataobjects, start_col,
                                   depth+1, max_depth)
    yield from sorted(all_dataobjects[str(cur_col)], key=str)

class CachedIrodsPath(IrodsPath):
    """Cached version of the IrodsPath.

    This version should generally not be used by users, but is used for performance reasons.
    It will cache the size checksum and whether it is a data object. This can be invalidated
    when other ibridges operations are used.
    """

    def __init__(self, session, size: Optional[int], is_dataobj: bool,
                 checksum: Optional[str], *args):
        """Initialize CachedIrodsPath.

        Parameters
        ----------
        session:
            Session used for the IrodsPath
        size:
            Size of the dataobject, None for collections.
        is_dataobj:
            Whether the path points to a data object.`
        checksum:
            The checksum of the dataobject, None for collections.
        args:
            Remainder of the path

        """
        self._is_dataobj = is_dataobj
        self._size = size
        self._checksum = checksum
        super().__init__(session, *args)

    @property
    def size(self) -> int:
        """See IrodsPath."""
        if self._size is None:
            return super().size
        return self._size

    @property
    def checksum(self) -> str:
        """See IrodsPath."""
        if self._checksum is None:
            return super().checksum
        return self._checksum

    def dataobject_exists(self) -> bool:
        """See IrodsPath."""
        return self._is_dataobj

    def collection_exists(self) -> bool:
        """See IrodsPath."""
        return not self._is_dataobj


def _get_data_objects(session,
                      coll: irods.collection.iRODSCollection) -> list[tuple[str, str, int, str]]:
    """Retrieve all data objects in a collection and all its subcollections.

    Parameters
    ----------
    session:
        Session to get the data objects with.
    coll : irods.collection.iRODSCollection
        The collection to search for all data objects

    Returns
    -------
    list of all data objects
        [(collection path, name, size, checksum)]

    """
    # all objects in the collection
    objs = [(obj.collection.path, obj.name, obj.size, obj.checksum)
            for obj in coll.data_objects]

    # all objects in subcollections
    data_query = session.irods_session.query(icat.COLL_NAME, icat.DATA_NAME,
                                                  DataObject.size, DataObject.checksum)
    data_query = data_query.filter(icat.LIKE(icat.COLL_NAME, coll.path+"/%"))
    for res in data_query.get_results():
        path, name, size, checksum = res.values()
        objs.append((path, name, size, checksum))

    return objs


def _get_subcoll_paths(session,
                       coll: irods.collection.iRODSCollection) -> list:
    """Retrieve all sub collections in a sub tree starting at coll and returns their IrodsPaths."""
    coll_query = session.irods_session.query(icat.COLL_NAME)
    coll_query = coll_query.filter(icat.LIKE(icat.COLL_NAME, coll.path+"/%"))

    return [CachedIrodsPath(session, None, False, None, p) for r in coll_query.get_results()
            for p in r.values()]<|MERGE_RESOLUTION|>--- conflicted
+++ resolved
@@ -218,19 +218,15 @@
 
     def rename(self, new_name: Union[str, IrodsPath]) -> IrodsPath:
         """Change the name or the path of a data object or collection.
-<<<<<<< HEAD
+
 
         New collections on the path will be created.
 
-=======
-        New collections on the path will be created.
-        
->>>>>>> 0c0274ec
         Parameters
         ----------
         new_name: str or IrodsPath
             new name or a new full path
-<<<<<<< HEAD
+
 
         Raises
         ------
@@ -244,10 +240,7 @@
         >>> IrodsPath(session, "~/some_collection").rename("~/new_collection")
 
         """
-=======
-        """
-
->>>>>>> 0c0274ec
+
         if not self.exists():
             raise ValueError(f'str{self} does not exist.')
 
