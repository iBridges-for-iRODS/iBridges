--- conflicted
+++ resolved
@@ -235,14 +235,10 @@
     login_window = IrodsLoginWindow()
     widget.addWidget(login_window)
     widget.show()
-<<<<<<< HEAD
-    app.exec()
-
-
-if __name__ == "__main__":
-    main()
-=======
     #app.setQuitOnLastWindowClosed(False)
     app.lastWindowClosed.connect(closeClean)
     app.exec()
->>>>>>> 3ffdefc3
+
+
+if __name__ == "__main__":
+    main()