--- conflicted
+++ resolved
@@ -1,84 +1,13 @@
 #!/usr/bin/env python3
 """iBridges GUI startup script.
 
-<<<<<<< HEAD
-import os
-import sys
-# import logging
-from cryptography.fernet import Fernet
-from json import load, dump
-=======
 """
 import logging
 import os
 import setproctitle
->>>>>>> 06fa68a8
 import subprocess
 import sys
 
-<<<<<<< HEAD
-from PyQt6.QtWidgets import QDialog, QApplication, QLineEdit, QStackedWidget
-from PyQt6.uic import loadUi
-from PyQt6 import QtCore
-from PyQt6 import QtGui
-
-from utils.irodsConnector import irodsConnector
-from utils.irodsConnectorIcommands import irodsConnectorIcommands
-from utils.utils import ensure_dir
-from irods.exception import CAT_INVALID_AUTHENTICATION, PAM_AUTH_PASSWORD_FAILED
-from irods.exception import NetworkException
-# from irods.exception import CollectionDoesNotExist
-
-from gui.mainmenu import mainmenu
-from utils.utils import networkCheck, setup_logger
-from gui.ui_files.irodsLogin import Ui_irodsLogin
-
-
-
-class irodsLogin(QDialog, Ui_irodsLogin):
-    def __init__(self):
-        import setproctitle
-        setproctitle.setproctitle('iBridgesGUI')
-        super(irodsLogin, self).__init__()
-        if getattr(sys, 'frozen', False):
-            super(irodsLogin, self).setupUi(self)
-        else:
-            loadUi("gui/ui_files/irodsLogin.ui", self)
-        ensure_dir(os.path.expanduser('~') + os.sep + ".irods")
-        self.this_application = 'iBridgesGui'
-        self.irodsEnvPath = os.path.expanduser('~') + os.sep + ".irods"
-        setup_logger(self.irodsEnvPath, "iBridgesGui")
-        if not os.path.isdir(self.irodsEnvPath):
-            os.makedirs(self.irodsEnvPath)
-        self.configFilePath = self.irodsEnvPath + os.sep + "config.json"
-        self.init_envbox()
-
-        self.selectIcommandsButton.toggled.connect(self.setupIcommands)
-        self.standardButton.toggled.connect(self.setupStandard)
-        self.connectButton.clicked.connect(self.loginfunction)
-        #self.ticketButton.hide()
-        self.ticketButton.clicked.connect(self.ticketLogin)
-        self.passwordField.setEchoMode(QLineEdit.EchoMode.Password)
-        self.icommands = False
-
-    def __encryption(self):
-        salt = Fernet.generate_key()
-        return Fernet(salt)
-    
-    def __irodsLogin(self, envFile, password, cipher):
-        if self.icommands:
-            ic = irodsConnectorIcommands(cipher.decrypt(password).decode(), application_name=self.this_application)
-        else:
-            ic = irodsConnector(envFile, cipher.decrypt(password).decode(), application_name=self.this_application)
-        return ic
-
-    def __resetErrorLabelsAndMouse(self):
-        self.setCursor(QtGui.QCursor(QtCore.Qt.CursorShape.ArrowCursor))
-        self.passError.setText("")
-        self.envError.setText("")
-
-    def setupStandard(self):
-=======
 import irods.exception
 import PyQt6.QtCore
 import PyQt6.QtGui
@@ -199,133 +128,10 @@
         client.
 
         """
->>>>>>> 06fa68a8
         if self.standardButton.isChecked():
             self._init_envbox()
             self.icommands = False
 
-<<<<<<< HEAD
-    def setupIcommands(self):
-        if self.selectIcommandsButton.isChecked():
-            icommandsExist = False
-            self.icommandsError.setText("")
-            try:
-                icommandsExist = subprocess.call(["which", "iinit"]) == 0
-                if icommandsExist is False:
-                    self.icommandsError.setText("ERROR: no icommands installed")
-                    self.standardButton.setChecked(True)
-                else:
-                    self.icommands = True
-                    self.envbox.clear()
-                    # freeze envbox
-                    self.envbox.addItems(["irods_environment.json"])
-                    
-            except Exception:
-                self.icommandsError.setText("ERROR: no icommands installed")
-                self.standardButton.setChecked(True)
-
-    def init_envbox(self):
-        envJsons = []
-        for file in os.listdir(self.irodsEnvPath):
-            if file != "config.json" and (file.endswith('.json') or file.startswith("irods_environment")):
-                envJsons.append(file)
-        if len(envJsons) == 0: 
-            self.envError.setText(f"ERROR: no iRODS environment files found in {self.irodsEnvPath}")
-        self.envbox.clear()
-        self.envbox.addItems(envJsons)
-        
-        # Read config
-        if os.path.isfile(self.configFilePath):
-            with open(self.configFilePath) as f:
-                conf = load(f)
-            if ("last_ienv" in conf) and (conf["last_ienv"] != "") and (conf["last_ienv"] in envJsons):
-                index = self.envbox.findText(conf["last_ienv"])
-                self.envbox.setCurrentIndex(index)
-                return
-        if "irods_environment.json" in envJsons:
-            index = self.envbox.findText("irods_environment.json")
-            self.envbox.setCurrentIndex(index)                        
-
-    def loginfunction(self):
-        self.setCursor(QtGui.QCursor(QtCore.Qt.CursorShape.WaitCursor))
-        cipher = self.__encryption()
-        password = cipher.encrypt(bytes(self.passwordField.text(), 'utf-8'))
-        envFile = self.irodsEnvPath + os.sep + self.envbox.currentText()
-        connect = False
-        try:
-            if not os.path.isfile(envFile):
-                raise FileNotFoundError
-            with open(envFile) as f:
-                ienv = load(f)
-            connect = networkCheck(ienv['irods_host'])
-            if not connect:
-                logging.info("iRODS login: No network connection to server")
-                self.envError.setText("No network connection to server")
-                self.setCursor(QtGui.QCursor(QtCore.Qt.CursorShape.ArrowCursor))
-                return
-        except FileNotFoundError:
-            self.passError.clear()
-            self.envError.setText("ERROR: iRODS environment file or certificate not found.")
-            self.setCursor(QtGui.QCursor(QtCore.Qt.CursorShape.ArrowCursor))
-        except Exception as error:
-            logging.info('ERROR IRODS LOGIN', exc_info=True)
-            self.passError.clear()
-            self.envError.setText("iRODS login: No network connection to server")
-            self.setCursor(QtGui.QCursor(QtCore.Qt.CursorShape.ArrowCursor))
-            return
-             
-        if connect:
-            try:
-                ic = self.__irodsLogin(envFile, password, cipher)
-
-                # Add own filepath for easy saving
-                ienv["ui_ienvFilePath"] = self.irodsEnvPath + os.sep + self.envbox.currentText()
-                conf = {"last_ienv": self.envbox.currentText()}
-                with open(self.configFilePath, 'w') as f:
-                    dump(conf, f)
-
-                browser = mainmenu(widget, ic, ienv)
-                if len(widget) == 1:
-                    widget.addWidget(browser)
-                self.__resetErrorLabelsAndMouse()
-                # self.setCursor(QtGui.QCursor(QtCore.Qt.CursorShape.ArrowCursor))
-                widget.setCurrentIndex(widget.currentIndex()+1)
-
-            except CAT_INVALID_AUTHENTICATION:
-                self.envError.clear()
-                self.passError.setText("ERROR: Wrong password.")
-                self.setCursor(QtGui.QCursor(QtCore.Qt.CursorShape.ArrowCursor))
-            except PAM_AUTH_PASSWORD_FAILED:
-                self.envError.clear()
-                self.passError.setText("ERROR: Wrong password.")
-                self.setCursor(QtGui.QCursor(QtCore.Qt.CursorShape.ArrowCursor))
-            except ConnectionRefusedError:
-                self.envError.clear()
-                self.passError.setText("ERROR: Wrong password.")
-                self.setCursor(QtGui.QCursor(QtCore.Qt.CursorShape.ArrowCursor))
-            except FileNotFoundError:
-                self.passError.clear()
-                self.envError.setText("ERROR: iRODS environment file or certificate not found.")
-                self.setCursor(QtGui.QCursor(QtCore.Qt.CursorShape.ArrowCursor))
-                raise
-            except IsADirectoryError:
-                self.passError.clear()
-                self.envError.setText("ERROR: File expected.")
-                self.setCursor(QtGui.QCursor(QtCore.Qt.CursorShape.ArrowCursor))
-            except NetworkException:
-                self.passError.clear()
-                self.envError.setText("iRODS server ERROR: iRODS server down.")
-                self.setCursor(QtGui.QCursor(QtCore.Qt.CursorShape.ArrowCursor))
-            except:
-                logging.exception("Something went wrong")
-                # logging.info(repr(error))
-                self.envError.setText("Something went wrong.")
-                self.setCursor(QtGui.QCursor(QtCore.Qt.CursorShape.ArrowCursor))
-                raise
-
-    def ticketLogin(self):
-        browser = mainmenu(widget, None, None)
-=======
     def setup_icommands(self):
         """Check the state of the radio button for using iCommands.
         This includes a check for the existance of the iCommands on the
@@ -404,18 +210,12 @@
         """
         # widget is a global variable
         browser = gui.mainmenu(widget, None, None)
->>>>>>> 06fa68a8
         browser.menuOptions.clear()
         browser.menuOptions.deleteLater()
         if len(widget) == 1:
             widget.addWidget(browser)
-<<<<<<< HEAD
-        self.__resetErrorLabelsAndMouse()
-        # self.setCursor(QtGui.QCursor(QtCore.Qt.CursorShape.ArrowCursor))
-=======
         self._reset_mouse_and_error_labels()
         # self.setCursor(PyQt6.QtGui.QCursor(PyQt6.QtCore.Qt.CursorShape.ArrowCursor))
->>>>>>> 06fa68a8
         widget.setCurrentIndex(widget.currentIndex()+1)
 
 
@@ -427,12 +227,8 @@
     login_window = IrodsLoginWindow()
     widget.addWidget(login_window)
     widget.show()
-<<<<<<< HEAD
     app.exec()
-=======
-    app.exec()
 
 
 if __name__ == "__main__":
-    main()
->>>>>>> 06fa68a8
+    main()