--- conflicted
+++ resolved
@@ -1,29 +1,3 @@
-<<<<<<< HEAD
-import sys
-from PyQt6 import QtWidgets, QtCore, QtGui
-from PyQt6.uic import loadUi
-from PyQt6.QtWidgets import QWidget
-
-from gui.ui_files.tabInfo import Ui_tabInfo
-
-class irodsInfo(QWidget, Ui_tabInfo):
-    def __init__(self, ic):
-        self.ic = ic
-        super(irodsInfo, self).__init__()
-        if getattr(sys, 'frozen', False):
-            super(irodsInfo, self).setupUi(self)
-        else:
-            loadUi("gui/ui_files/tabInfo.ui", self)
-
-        self.refreshButton.clicked.connect(self.refreshInfo)
-        self.refreshInfo()
-
-    def refreshInfo(self):
-
-        self.rescTable.setRowCount(0)
-        self.setCursor(QtGui.QCursor(QtCore.Qt.CursorShape.WaitCursor))
-
-=======
 """Provide the GUI with iRODS information
 
 """
@@ -57,45 +31,11 @@
         """
         self.rescTable.setRowCount(0)
         self.setCursor(PyQt6.QtGui.QCursor(PyQt6.QtCore.Qt.CursorShape.WaitCursor))
->>>>>>> 06fa68a8
         # irods Zone
         self.zoneLabel.setText(self.ic.session.zone)
         # irods user
         self.userLabel.setText(self.ic.session.username)
         # irods user type and groups
-<<<<<<< HEAD
-        userType, userGroups = self.ic.getUserInfo()
-        groupNames = [x for x in userGroups if not isinstance(x, int)]
-        self.typeLabel.setText(userType[0])
-        self.groupsLabel.setText('\n'.join(groupNames))
-        # default resource
-        self.rescLabel.setText(self.ic.defaultResc)
-        
-        # irods server and version
-        self.serverLabel.setText(self.ic.session.host)
-        self.versionLabel.setText(
-            '.'.join(str(num) for num in self.ic.session.server_version))
-        # irods resources
-        resourceNames = set([i[0] for i in self.ic.listResources()])
-        resources = []
-        for name in resourceNames:
-            size = self.ic.resourceSize(name)
-            if size:
-                resources.append((name, str(round(int(self.ic.resourceSize(name))/1024**3))))
-            else:
-                resources.append((name, "no information"))
-
-        self.rescTable.setRowCount(len(resources))
-        row = 0
-        for rescName, rescSize in resources:
-            resc = self.ic.getResource(rescName)
-            self.rescTable.setItem(row, 0, QtWidgets.QTableWidgetItem(rescName))
-            self.rescTable.setItem(row, 1, QtWidgets.QTableWidgetItem(rescSize))
-            self.rescTable.setItem(row, 2, QtWidgets.QTableWidgetItem(resc.status))
-            row = row + 1
-        self.rescTable.resizeColumnsToContents()
-        self.setCursor(QtGui.QCursor(QtCore.Qt.CursorShape.ArrowCursor))
-=======
         user_type, user_groups = self.ic.get_user_info()
         self.typeLabel.setText(user_type)
         self.groupsLabel.setText('\n'.join(user_groups))
@@ -113,5 +53,4 @@
             self.rescTable.setItem(row, 1, PyQt6.QtWidgets.QTableWidgetItem(str(space)))
             self.rescTable.setItem(row, 2, PyQt6.QtWidgets.QTableWidgetItem(str(status or '')))
         self.rescTable.resizeColumnsToContents()
-        self.setCursor(PyQt6.QtGui.QCursor(PyQt6.QtCore.Qt.CursorShape.ArrowCursor))
->>>>>>> 06fa68a8
+        self.setCursor(PyQt6.QtGui.QCursor(PyQt6.QtCore.Qt.CursorShape.ArrowCursor))