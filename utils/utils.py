--- conflicted
+++ resolved
@@ -20,12 +20,14 @@
 RED = '\x1b[1;31m'
 YELLOW = '\x1b[1;33m'
 LOG_LEVEL = {
+    'fulldebug': logging.DEBUG - 5,
     'debug': logging.DEBUG,
     'info': logging.INFO,
     'warn': logging.WARNING,
     'error': logging.ERROR,
     'critical': logging.CRITICAL,
 }
+MAX_MSG_LEN = 1024
 
 
 def is_posix() -> bool:
@@ -289,22 +291,10 @@
 def init_logger(app_name: str):
     """Initialize the application logging service.
 
-<<<<<<< HEAD
-    """
-    LOG_LEVEL = {
-        'fulldebug': logging.DEBUG - 5,
-        'debug': logging.DEBUG,
-        'info': logging.INFO,
-        'warn': logging.WARNING,
-        'error': logging.ERROR,
-        'critical': logging.CRITICAL,
-    }
-=======
     Parameters
     ----------
     app_name : str
         Application name as base name of the log file.
->>>>>>> 7e41c027
 
     """
     old_factory = logging.getLogRecordFactory()
@@ -312,6 +302,8 @@
     def new_factory(*args, **kwargs) -> logging.LogRecord:
         """Custom record factory"""
         record = old_factory(*args, **kwargs)
+        # Limit the size of the log message to something sane.
+        record.msg = record.msg[:MAX_MSG_LEN]
         record.prefix = ''
         record.postfix = ''
         if record.levelname == 'WARNING':
@@ -327,7 +319,7 @@
     logdir = path.LocalPath(context.IBRIDGES_DIR).expanduser()
     logfile = logdir.joinpath(f'{app_name}.log')
     log_formatter = logging.Formatter(
-        '[%(asctime)s] {%(filename)s:%(lineno)d} %(levelname)s - %(message)s')
+        '[%(asctime)s] %(name)s {%(filename)s:%(lineno)d} %(levelname)s - %(message)s')
     file_handler = logging.handlers.RotatingFileHandler(logfile, 'a', 100000, 1)
     file_handler.setFormatter(log_formatter)
     logger.addHandler(file_handler)
