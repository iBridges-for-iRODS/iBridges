"""IrodsConnector base

"""
import base64
import hashlib
import json
import logging
import os
import pathlib
import random
import shutil
import ssl
import string

import irods.access
import irods.collection
import irods.column
import irods.connection
import irods.data_object
import irods.exception
import irods.keywords
import irods.meta
import irods.models
import irods.password_obfuscation
import irods.rule
import irods.session
import irods.ticket

# Keywords
ALL_KW = irods.keywords.ALL_KW
FORCE_FLAG_KW = irods.keywords.FORCE_FLAG_KW
REG_CHKSUM_KW = irods.keywords.REG_CHKSUM_KW
RESC_NAME_KW = irods.keywords.RESC_NAME_KW
VERIFY_CHKSUM_KW = irods.keywords.VERIFY_CHKSUM_KW
# Map model names to iquest attribute names
COLL_NAME = irods.models.Collection.name
DATA_NAME = irods.models.DataObject.name
DATA_CHECKSUM = irods.models.DataObject.checksum
META_COLL_ATTR_NAME = irods.models.CollectionMeta.name
META_COLL_ATTR_VALUE = irods.models.CollectionMeta.value
META_DATA_ATTR_NAME = irods.models.DataObjectMeta.name
META_DATA_ATTR_VALUE = irods.models.DataObjectMeta.value
RESC_NAME = irods.models.Resource.name
RESC_PARENT = irods.models.Resource.parent
RESC_STATUS = irods.models.Resource.status
RESC_CONTEXT = irods.models.Resource.context
USER_GROUP_NAME = irods.models.UserGroup.name
USER_NAME = irods.models.User.name
USER_TYPE = irods.models.User.type
# Query operators
LIKE = irods.column.Like
# ASCII colors
RED = '\x1b[1;31m'
DEFAULT = '\x1b[0m'
YEL = '\x1b[1;33m'
BLUE = '\x1b[1;34m'
# Misc
BUFF_SIZE = 2**30
MULTIPLIER = 1 / 2**30
NUM_THREADS = 4


class FreeSpaceNotSet(Exception):
    """Custom Exception for when free_space iRODS parameter missing.

    """


class NotEnoughFreeSpace(Exception):
    """Custom Exception for when the reported free_space is too low.

    """


class IrodsConnector():
    """Create a connection to an iRODS system.

    """
    _ienv = {}
    _password = ''
    _permissions = None
    _resources = None
    _session = None

    def __init__(self, irods_env_file='', password=''):
        """iRODS authentication with Python client.

        Parameters
        ----------
        irods_env_file : str
            JSON document with iRODS connection parameters.
        password : str
            Plain text password.

        The 'ienv' and 'password' properties can autoload from their
        respective caches, but can be overridden by the `ienv` and
        `password` arguments, respectively.  The iRODS environment file
        is expected in the standard location
        (~/.irods/irods_environment.json) or to be specified in the
        local environment with the IRODS_ENVIRONMENT_FILE variable, and
        the iRODS authentication file is expected in the standard
        location (~/.irods/.irodsA) or to be specified in the local
        environment with the IRODS_AUTHENTICATION_FILE variable.

        """
        self.__name__ = 'IrodsConnector'
        self.irods_env_file = irods_env_file
        if password:
            self.password = password
        self.multiplier = MULTIPLIER

    @property
    def davrods(self):
        """DavRODS server URL.

        Returns
        -------
        str
            URL of the configured DavRODS server.

        """
        # FIXME move iBridges parameters to iBridges configuration
        return self.ienv.get('davrods_server', None)

    @property
    def default_resc(self):
        """Default resource name from iRODS environment.

        Returns
        -------
        str
            Resource name.

        """
        return self.ienv.get('irods_default_resource', None)

    @property
    def ienv(self):
        """iRODS environment dictionary.

        Returns
        -------
        dict
            iRODS environment dictionary obtained from its JSON file.

        """
        if not self._ienv:
            irods_env_file = pathlib.Path(self.irods_env_file)
            if irods_env_file.is_file():
                with open(irods_env_file, encoding='utf-8') as envfd:
                    self._ienv = json.load(envfd)
        return self._ienv

    @property
    def password(self):
        """iRODS password.

        Returns
        -------
        str
            iRODS password pre-set or decoded from iRODS authentication
            file.  Can be a PAM negotiated password.

        """
<<<<<<< HEAD
        if not self._password:
            irods_auth_file = os.environ.get(
                'IRODS_AUTHENTICATION_FILE', None)
            if irods_auth_file is None:
                irods_auth_file = pathlib.Path(
                    '~/.irods/.irodsA').expanduser()
            if irods_auth_file.exists():
                with open(irods_auth_file, encoding='utf-8') as authfd:
                    self._password = irods.password_obfuscation.decode(
                        authfd.read())
=======
        if self._password in (None, ''):
            if 'IRODS_AUTHENTICATION_FILE' in os.environ:
                auth_file = os.environ['IRODS_AUTHENTICATION_FILE']
            else:
                auth_file = pathlib.Path('~/.irods/.irodsA').expanduser()
            if os.path.exists(auth_file):
                with open(auth_file, encoding='utf-8') as authfd:
                    encoded = authfd.read()
                try:
                    uid = os.getuid()
                except AttributeError:
                    uid = 1000
                self._password = irods.password_obfuscation.decode(
                    encoded, uid=uid)
>>>>>>> ed3ced80
        return self._password

    @password.setter
    def password(self, password):
        """iRODS password setter method.

        Pararmeters
        -----------
        password : str
            Unencrypted iRODS password.

        """
<<<<<<< HEAD
        if password:
=======
        if password not in (None, ''):
            if 'IRODS_AUTHENTICATION_FILE' in os.environ:
                auth_file = os.environ['IRODS_AUTHENTICATION_FILE']
            else:
                auth_file = pathlib.Path('~/.irods/.irodsA').expanduser()
            try:
                uid = os.getuid()
            except AttributeError:
                uid = 1000
            encoded = irods.password_obfuscation.encode(password, uid=uid)
            with open(auth_file, 'w', encoding='utf-8') as authfd:
                authfd.write(encoded)
>>>>>>> ed3ced80
            self._password = password

    @password.deleter
    def password(self):
        """iRODS password deleter method.

        """
        self._password = ''

    @property
    def permissions(self):
        """iRODS permissions mapping.

        Returns
        -------
        dict
            Correct permissions mapping for the current server version.

        """
        if self._permissions is None:
            self._permissions = {
                'null': 'none',
                'read_object': 'read',
                'modify_object': 'write',
                'own': 'own',
            }
            if self.session.server_version < (4, 3, 0):
                self._permissions.update(
                    {'read object': 'read', 'modify object': 'write'})
        return self._permissions

    @property
    def resources(self):
        """iRODS resources metadata.

        Returns
        -------
        dict
            Name, parent, status, context, and free_space of all
            resources.

        NOTE: free_space of a resource is the free_space annotated, if
              so annotated, otherwise it is the sum of the free_space of
              all its children.

        """
        if self._resources is None:
            query = self.session.query(
                RESC_NAME, RESC_PARENT, RESC_STATUS, RESC_CONTEXT)
            resc_list = []
            for item in query.get_results():
                name, parent, status, context = item.values()
                free_space = 0
                if parent is None:
                    free_space = self.get_free_space(name)
                metadata = {
                    'parent': parent,
                    'status': status,
                    'context': context,
                    'free_space': free_space,
                }
                resc_list.append((name, metadata))
            resc_dict = dict(
                sorted(resc_list, key=lambda item: str.casefold(item[0])))
            self._resources = resc_dict
            # Check for inclusion of default resource.
            resc_names = []
            for name, metadata in self._resources.items():
                context = metadata['context']
                if context is not None:
                    for kvp in context.split(';'):
                        if 'write' in kvp:
                            _, val = kvp.split('=')
                            if float(val) == 0.0:
                                continue
                status = metadata['status']
                if status is not None:
                    if 'down' in status:
                        continue
                if metadata['parent'] is None and metadata['free_space'] > 0:
                    resc_names.append(name)
            if self.default_resc not in resc_names:
                print('    -=WARNING=-    '*4)
                print(f'The default resource ({self.default_resc}) not found in available resources!')
                print('Check "irods_default_resource" and "force_unknown_free_space" settings.')
                print('    -=WARNING=-    '*4)
        return self._resources

    @property
    def session(self):
        """iRODS session.

        Returns
        -------
        iRODSSession
            iRODS connection based on given environment and password.

        """
        if self._session is None:
            options = {'irods_env_file': self.irods_env_file}
            if self.ienv is not None:
                options.update(self.ienv.copy())
            # Compare given password with potentially cached password.
            given_pass = self.password
            del self.password
            cached_pass = self.password
            if given_pass != cached_pass:
                options['password'] = given_pass
            self._session = self._get_irods_session(options)
            try:
                # Check for good authentication and cache PAM password
                if 'password' in options:
                    self._session.pool.get_connection()
                    self._write_pam_password()
            except (irods.exception.CAT_INVALID_AUTHENTICATION, KeyError) as error:
                raise error
            print('Welcome to iRODS:')
            print(f'iRODS Zone: {self._session.zone}')
            print(f'You are: {self._session.username}')
            print(f'Default resource: {self.default_resc}')
            print('You have access to: \n')
            home_path = f'/{self._session.zone}/home'
            if self._session.collections.exists(home_path):
                colls = self._session.collections.get(home_path).subcollections
                print('\n'.join([coll.path for coll in colls]))
            logging.info(
                'IRODS LOGIN SUCCESS: %s, %s, %s', self._session.username,
                self._session.zone, self._session.host)
        return self._session

    @staticmethod
    def _get_irods_session(options):
        """Run through different types of authentication methods and
        instantiate an iRODS session.

        Parameters
        ----------
        options : dict
            Initial iRODS settings for the session.

        Returns
        -------
        iRODSSession
            iRODS connection based on given environment and password.

        """
        if 'password' not in options:
            try:
                print('AUTH FILE SESSION')
                return irods.session.iRODSSession(
                    irods_env_file=options['irods_env_file'])
            except Exception as error:
                print(f'{RED}AUTH FILE LOGIN FAILED: {error!r}{DEFAULT}')
        else:
            try:
                print('FULL ENVIRONMENT SESSION')
                return irods.session.iRODSSession(**options)
            except irods.connection.PlainTextPAMPasswordError as ptppe:
                print(f'{RED}ENVIRONMENT INCOMPLETE? {ptppe!r}{DEFAULT}')
                try:
                    ssl_context = ssl.create_default_context(
                        purpose=ssl.Purpose.SERVER_AUTH,
                        cafile=None, capath=None, cadata=None)
                    ssl_settings = {
                        'client_server_negotiation':
                            'request_server_negotiation',
                        'client_server_policy': 'CS_NEG_REQUIRE',
                        'encryption_algorithm': 'AES-256-CBC',
                        'encryption_key_size': 32,
                        'encryption_num_hash_rounds': 16,
                        'encryption_salt_size': 8,
                        'ssl_context': ssl_context,
                    }
                    options.update(ssl_settings)
                    print('PARTIAL ENVIRONMENT SESSION')
                    return irods.session.iRODSSession(**options)
                except Exception as error:
                    print(f'{RED}PARTIAL ENVIRONMENT LOGIN FAILED: {error!r}{DEFAULT}')
                    raise error
            except Exception as autherror:
                logging.info('AUTHENTICATION ERROR', exc_info=True)
                print(f'{RED}AUTHENTICATION ERROR: {autherror!r}{DEFAULT}')
                raise autherror

    def _write_pam_password(self):
        """Store the returned PAM/LDAP password in the iRODS
        authentication file in obfuscated form.

        """
        pam_passwords = self._session.pam_pw_negotiated
        if len(pam_passwords):
            irods_auth_file = self._session.get_irods_password_file()
            with open(irods_auth_file, 'w', encoding='utf-8') as authfd:
                authfd.write(
                    irods.password_obfuscation.encode(pam_passwords[0]))

    def get_user_info(self):
        """Query for user type and groups.

        Returns
        -------
        str
            iRODS user type name.
        list
            iRODS group names.

        """
        query = self.session.query(USER_TYPE).filter(LIKE(
            USER_NAME, self.session.username))
        user_type = [
            list(result.values())[0] for result in query.get_results()
        ][0]
        query = self.session.query(USER_GROUP_NAME).filter(LIKE(
            USER_NAME, self.session.username))
        user_groups = [
            list(result.values())[0] for result in query.get_results()
        ]
        return user_type, user_groups

    def get_permissions(self, path='', obj=None):
        """Discover ACLs for an iRODS collection expressed as a `path`
        or an `obj`ect.

        Parameters
        ----------
        path : str
            Logical iRODS path of a collection or data object.
        obj : iRODSCollection, iRODSDataObject
            Instance of an iRODS collection or data object.

        Returns
        -------
        list
            iRODS ACL instances.

        """
        logging.info('GET PERMISSIONS', exc_info=True)
        if isinstance(path, str) and path:
            try:
                return self.session.permissions.get(
                    self.session.collections.get(path))
            except irods.exception.CollectionDoesNotExist:
                return self.session.permissions.get(
                    self.session.data_objects.get(path))
        if self.is_dataobject_or_collection(obj):
            return self.session.permissions.get(obj)
        print('WARNING -- `obj` must be or `path` must resolve into, a collection or data object')
        return []

    def set_permissions(self, perm, path, user, zone, recursive=False):
        """Set permissions (ACL) for an iRODS collection or data object.

        Parameters
        ----------
        perm : str
            Name of permission string: own, read, write, or null.
        path : str
            Name of iRODS logical path.
        user : str
            Name of user.
        zone : str
            Name of user's zone.
        recursive : bool
            Apply ACL to all children of `path`.

        """
        acl = irods.access.iRODSAccess(perm, path, user, zone)
        try:
            if self.session.collections.exists(path):
                self.session.permissions.set(acl, recursive=recursive)
        except irods.exception.CAT_INVALID_USER as ciu:
            print(f'{RED}ACL ERROR: user unknown{DEFAULT}')
            raise ciu
        except irods.exception.CAT_INVALID_ARGUMENT as cia:
            print(f'{RED}ACL ERROR: permission {perm} or path {path} not known{DEFAULT}')
            logging.info(
                'ACL ERROR: permission %s or path %s not known',
                perm, path, exc_info=True)
            raise cia

    def ensure_coll(self, coll_name):
        """Optimally create a collection with `coll_name` if one does
        not exist.

        Parameters
        ----------
        coll_name : str
            Name of the collection to check/create.

        Returns
        -------
        iRODSCollection
            Existing or new iRODS collection.

        Raises:
            irods.exception.CAT_NO_ACCESS_PERMISSION

        """
        try:
            if self.session.collections.exists(coll_name):
                return self.session.collections.get(coll_name)
            return self.session.collections.create(coll_name)
        except irods.exception.CAT_NO_ACCESS_PERMISSION as cnap:
            logging.info('ENSURE COLLECTION', exc_info=True)
            raise cnap

    def search(self, key_vals=None):
        """Given a dictionary with metadata attribute names as keys and
        associated values, query for collections and data objects that
        fullfill the criteria.  The key 'checksum' will be mapped to
        DataObject.checksum, the key 'path' will be mapped to
        Collection.name and the key 'object' will be mapped to
        DataObject.name:

        {
            'checksum': '',
            'key1': 'val1',
            'key2': 'val2',
            'path': '',
            'object': '',
        }

        By Default, if `key_vals` is empty, all accessible collections
        and data objects will be returned.

        Parameters
        ----------
        key_vals : dict
            Attribute name mapping to values.

        Returns
        -------
        list: [[Collection name, Object name, checksum]]

        """
        coll_query = None
        data_query = None
        # data query
        if 'checksum' in key_vals or 'object' in key_vals:
            data_query = self.session.query(
                COLL_NAME, DATA_NAME, DATA_CHECKSUM)
            if 'object' in key_vals:
                if key_vals['object']:
                    data_query = data_query.filter(
                        LIKE(DATA_NAME, key_vals['object']))
            if 'checksum' in key_vals:
                if key_vals['checksum']:
                    data_query = data_query.filter(LIKE(
                        DATA_CHECKSUM, key_vals['checksum']))
        else:
            coll_query = self.session.query(COLL_NAME)
            data_query = self.session.query(
                COLL_NAME, DATA_NAME, DATA_CHECKSUM)

        if 'path' in key_vals and key_vals['path']:
            if coll_query:
                coll_query = coll_query.filter(LIKE(
                    COLL_NAME, key_vals['path']))
            data_query = data_query.filter(LIKE(
                COLL_NAME, key_vals['path']))
        for key in key_vals:
            if key not in ['checksum', 'path', 'object']:
                if data_query:
                    data_query.filter(META_DATA_ATTR_NAME == key)
                if coll_query:
                    coll_query.filter(META_COLL_ATTR_NAME == key)
                if key_vals[key]:
                    if data_query:
                        data_query.filter(
                            META_DATA_ATTR_VALUE == key_vals[key])
                    if coll_query:
                        coll_query.filter(
                            META_COLL_ATTR_VALUE == key_vals[key])
        results = [['', '', ''], ['', '', ''], ['', '', '']]
        coll_batch = [[]]
        data_batch = [[]]
        # Return only 100 results.
        if coll_query:
            num_colls = len(list(coll_query))
            results[0] = [f'Collections found: {num_colls}', '', '']
            coll_batch = list(coll_query.get_batches())
        if data_query:
            num_objs = len(list(data_query))
            results[1] = [f'Objects found: {num_objs}', '', '']
            data_batch = list(data_query.get_batches())
        for res in coll_batch[0][:50]:
            results.append([res[list(res.keys())[0]], '', ''])
        for res in data_batch[0][:50]:
            results.append([res[list(res.keys())[0]],
                            res[list(res.keys())[1]],
                            res[list(res.keys())[2]]])
        return results

    def list_resources(self):
        """Discover all writable root resources available in the current
        system producing 2 lists, one with resource names and another
        the value of the free_space annotation.  When the
        force_unknown_free_space is set, it returns all root resources.
        A value of 0 indicates no free space annotated.

        Returns
        -------
        tuple
            Discovered names of writable root resources: (names,
            free_space).

        """
        names, spaces = [], []
        for name, metadata in self.resources.items():
            context = metadata['context']
            if context is not None:
                for kvp in context.split(';'):
                    if 'write' in kvp:
                        _, val = kvp.split('=')
                        if float(val) == 0.0:
                            continue
            status = metadata['status']
            if status is not None:
                if 'down' in status:
                    continue
            if metadata['parent'] is None:
                names.append(name)
                spaces.append(metadata['free_space'])
        if not self.ienv.get('force_unknown_free_space', False):
            names_spaces = [
                (name, space) for name, space in zip(names, spaces)
                if space != 0]
            names, spaces = zip(*names_spaces) if names_spaces else ([], [])
        return names, spaces

    def get_resource(self, resc_name):
        """Instantiate an iRODS resource.

        Prameters
        ---------
        resc_name : str
            Name of the iRODS resource.

        Returns
        -------
        iRODSResource
            Instance of the resource with `resc_name`.

        Raises:
            irods.exception.ResourceDoesNotExist

        """
        try:
            return self.session.resources.get(resc_name)
        except irods.exception.ResourceDoesNotExist as rdne:
            print(f'Resource with name {resc_name} not found')
            raise rdne

    def resource_space(self, resc_name):
        """Find the available space left on a resource in bytes.

        Parameters
        ----------
        resc_name : str
            Name of an iRODS resource.

        Returns
        -------
        int
            Number of bytes in `resc_name`.

        Throws: ResourceDoesNotExist if resource not known
                FreeSpaceNotSet if 'free_space' not set

        """
        space = self.resources[resc_name]['free_space']
        if space == -1:
            logging.info(
                'RESOURCE ERROR: Resource %s does not exist (typo?).',
                resc_name, exc_info=True)
            raise irods.exception.ResourceDoesNotExist(
                f'RESOURCE ERROR: Resource {resc_name} does not exist (typo?).')
        if space == 0:
            logging.info(
                'RESOURCE ERROR: Resource "free_space" is not set for %s.',
                resc_name, exc_info=True)
            raise FreeSpaceNotSet(
                f'RESOURCE ERROR: Resource "free_space" is not set for {resc_name}.')
        return space

    def get_free_space(self, resc_name, multiplier=MULTIPLIER):
        """Determine free space in a resource hierarchy.

        If the specified resource name has the free space annotated,
        then report that.  If not, search for any resources in the tree
        that have the free space annotated and report the sum all those
        values.

        Parameters
        ----------
        resc_name : str
            Name of monolithic resource or the top of a resource tree.
        multiplier : int
            Factor to convert to desired units (e.g., 1 / 2**30 for
            GiB).

        Returns
        -------
        int
            Number of bytes free in the resource hierarchy.

        The return can have one of two possible values if not the actual
        free space:

            -1 if the resource does not exists (typo or otherwise)
             0 if the no free space has been annotated in the specified
               resource tree

        """
        try:
            resc = self.session.resources.get(resc_name)
        except irods.exception.ResourceDoesNotExist:
            print(f'Resource with name {resc_name} not found')
            return -1
        if resc.free_space is not None:
            return round(int(resc.free_space) * multiplier)
        children = get_resource_children(resc)
        free_space = sum((
            int(child.free_space) for child in children
            if child.free_space is not None))
        return round(free_space * multiplier)

    def dataobject_exists(self, path):
        """Check if an iRODS data object exists.

        Parameters
        ----------
        path : str
            Name of an iRODS data object.

        Returns
        -------
        bool
            Existence of the data object with `path`.

        """
        return self.session.data_objects.exists(path)

    def collection_exists(self, path):
        """Check if an iRODS collection exists.

        Parameters
        ----------
        path : str
            Name of an iRODS collection.

        Returns
        -------
        bool
            Existance of the collection with `path`.

        """
        return self.session.collections.exists(path)

    def get_dataobject(self, path):
        """Instantiate an iRODS data object.

        Parameters
        ----------
        path : str
            Name of an iRODS data object.

        Returns
        -------
        iRODSDataObject
            Instance of the data object with `path`.

        """
        if self.dataobject_exists(path):
            return self.session.data_objects.get(path)
        raise irods.exception.DataObjectDoesNotExist(path)

    def get_collection(self, path):
        """Instantiate an iRODS collection.

        Parameters
        ----------
        path : str
            Name of an iRODS collection.

        Returns
        -------
        iRODSCollection
            Instance of the collection with `path`.

        """
        if self.collection_exists(path):
            return self.session.collections.get(path)
        raise irods.exception.CollectionDoesNotExist(path)

    def irods_put(self, local_path, irods_path, **options):
        """Upload `local_path` to `irods_path` following iRODS
        `options`.

        Parameters
        ----------
        local_path : str
            Path of local file or directory/folder.
        irods_path : str
            Path of iRODS data object or collection.
        options : dict
            iRODS transfer options.

        """
        self.session.data_objects.put(local_path, irods_path, **options)

    def irods_get(self, irods_path, local_path, **options):
        """Download `irods_path` to `local_path` following iRODS
        `options`.

        Parameters
        ----------
        irods_path : str
            Path of iRODS data object or collection.
        local_path : str
            Path of local file or directory/folder.
        options : dict
            iRODS transfer options.

        """
        self.session.data_objects.get(irods_path, local_path, **options)

    @staticmethod
    def is_dataobject(obj):
        """Check if `obj` is an iRODS data object.

        Parameters
        ----------
        obj : iRODS object instance
            iRODS instance to check.

        Returns
        -------
        bool
            If `obj` is an iRODS data object.

        """
        return isinstance(obj, irods.data_object.iRODSDataObject)

    @staticmethod
    def is_collection(obj):
        """Check if `obj` is an iRODS collection.

        Parameters
        ----------
        obj : iRODS object instance
            iRODS instance to check.

        Returns
        -------
        bool
            If `obj` is an iRODS collection.

        """
        return isinstance(obj, irods.collection.iRODSCollection)

    @staticmethod
    def is_dataobject_or_collection(obj):
        """Check if `obj` is an iRODS data object or collection.

        Parameters
        ----------
        obj : iRODS object instance
            iRODS instance to check.

        Returns
        -------
        bool
            If `obj` is an iRODS data object or collection.

        """
        return isinstance(obj, (
            irods.data_object.iRODSDataObject,
            irods.collection.iRODSCollection))

    def upload_data(self, src_path, dst_coll, resc_name, size, buff=BUFF_SIZE, force=False, diffs=None):
        """Upload data from the local `src_path` to the iRODS
        `dst_coll`.

        When `src_path` is a folder/directory, upload its contents
        recursively to the iRODS collection `dst_coll`.  If `src_path`
        is the path to a file, upload the file.

        Parameters
        ----------
        src_path : str
            Absolute path to local file or folder.
        dst_coll : iRODSCollection
            The iRODS collection to where the data will be uploaded.
        resc_name : str
            Name of the top-level iRODS resource.
        size : int
            Size of data to be uploaded in bytes.
        buff : int
            Buffer size on resource that should remain after upload in
            bytes.
        force : bool
            Ignore storage capacity on resource associated with
            `resc_name`.
        diffs : list
            Output of diff functions.

        Throws:
        ResourceDoesNotExist
        ValueError (if resource too small or buffer is too small)

        """
        logging.info(
            'iRODS UPLOAD: %s-->%s %s', src_path, dst_coll.path,
            resc_name)
        # Handle both POSIX and non-POSIX paths.
        src_path = pathlib.Path(src_path)
        if src_path.is_file() or src_path.is_dir():
            if self.is_collection(dst_coll):
                dst_path = pathlib.Path(dst_coll.path).joinpath(
                    src_path.name)
            else:
                raise irods.exception.CollectionDoesNotExist(dst_coll)
        else:
            raise FileNotFoundError(
                'ERROR iRODS upload: not a valid source path')
        options = {
            ALL_KW: '',
            FORCE_FLAG_KW: '',
            'num_threads': NUM_THREADS,
            REG_CHKSUM_KW: '',
            VERIFY_CHKSUM_KW: '',
        }
        if resc_name in [None, '']:
            resc_name = self.default_resc
        options[RESC_NAME_KW] = resc_name
        if diffs is None:
            if src_path.is_file():
                diff, only_fs, _, _ = self.diffObjFile(
                    str(dst_path), str(src_path), scope='checksum')
            else:
                diff, only_fs, _, _ = self.diffIrodsLocalfs(
                    dst_coll, str(src_path))
        else:
            diff, only_fs, _, _ = diffs
        if not force:
            space = self.resource_space(resc_name)
            if size > (space - buff):
                logging.info(
                    'ERROR iRODS upload: Not enough free space on resource.',
                    exc_info=True)
                raise NotEnoughFreeSpace(
                    'ERROR iRODS upload: Not enough free space on resource.')
        try:
            # Data object
            if src_path.is_file() and len(diff + only_fs) > 0:
                logging.info(
                    'IRODS UPLOADING file %s to %s', src_path, dst_path)
                self.irods_put(str(src_path), str(dst_path), **options)
            # Collection
            else:
                logging.info('IRODS UPLOAD started:')
                for irods_path, local_path in diff:
                    # Upload files to distinct data objects.
                    _ = self.ensure_coll(str(irods_dirname(irods_path)))
                    logging.info(
                        'REPLACE: %s with %s', irods_path, local_path)
                    self.irods_put(str(local_path), str(irods_path),
                        **options)
                # Variable `only_fs` can contain files and folders.
                for rel_path in only_fs:
                    # Create subcollections and upload.
                    rel_path = pathlib.Path(rel_path)
                    local_path = src_path.joinpath(rel_path)
                    if len(rel_path.parts) > 1:
                        new_path = dst_path.joinpath(rel_path.parent)
                    else:
                        new_path = dst_path
                    _ = self.ensure_coll(str(new_path))
                    logging.info('UPLOAD: %s to %s', local_path, new_path)
                    irods_path = new_path.joinpath(rel_path.name)
                    logging.info('CREATE %s', irods_path)
                    self.irods_put(str(local_path), str(irods_path), **options)
        except Exception as error:
            logging.info('UPLOAD ERROR', exc_info=True)
            raise error

    def download_data(self, src_obj, dst_path, size, buff=BUFF_SIZE, force=False, diffs=None):
        """Dowload data from an iRODS `src_obj` to the local `dst_path`.

        When `src_obj` is a collection, download its contents
        recursively to the local folder/directory `dst_path`.  If
        `src_obj` is a data object, download it to a file in the local
        folder/director.

        Parameters
        ----------
        src_obj : iRODSCollection, iRODSDataObject
            The iRODS collection or data object from where the data will
            be downloaded.
        dst_path : str
            Absolute path to local folder/directory.
        size : int
            Size of data to be uploaded in bytes.
        buff : int
            Buffer size on local storage that should remain after
            download in bytes.
        force : bool
            Ignore storage capacity on the storage system of `dst_path`.
        diffs : list
            Output of diff functions.

        """
        logging.info('iRODS DOWNLOAD: %s-->%s', src_obj.path, dst_path)
        options = {
            FORCE_FLAG_KW: '',
            REG_CHKSUM_KW: '',
        }
        # Handle both POSIX and non-POSIX paths.
        if self.is_dataobject_or_collection(src_obj):
            src_path = pathlib.Path(src_obj.path)
        else:
            raise FileNotFoundError(
                'ERROR iRODS download: not a valid source path'
            )
        dst_path = pathlib.Path(dst_path)
        if not dst_path.is_dir():
            logging.info(
                'DOWNLOAD ERROR: destination path does not exist or is not directory',
                exc_info=True)
            raise FileNotFoundError(
                'ERROR iRODS download: destination path does not exist or is not directory')
        if not os.access(dst_path, os.W_OK):
            logging.info(
                'DOWNLOAD ERROR: No rights to write to destination.',
                exc_info=True)
            raise PermissionError(
                'ERROR iRODS download: No rights to write to destination.')
        # Only download if not present or difference in files.
        if diffs is None:
            dst_path = dst_path.joinpath(src_path.name)
            if self.is_dataobject(src_obj):
                diff, _, only_irods, _ = self.diffObjFile(
                    str(src_path), str(dst_path), scope="checksum")
            else:
                if not dst_path.is_dir():
                    os.mkdir(dst_path)
                diff, _, only_irods, _ = self.diffIrodsLocalfs(
                    src_obj, str(dst_path), scope="checksum")
        else:
            diff, _, only_irods, _ = diffs
        # Check space on destination.
        if not force:
            space = shutil.disk_usage(dst_path).free
            if size > (space - buff):
                logging.info(
                    'ERROR iRODS download: Not enough space on local disk.',
                    exc_info=True)
                raise NotEnoughFreeSpace(
                    'ERROR iRODS download: Not enough space on local disk.')
        try:
            # Data object
            if self.is_dataobject(src_obj) and len(diff + only_irods) > 0:
                logging.info(
                    'IRODS DOWNLOADING object: %s to %s',
                    src_path, dst_path)
                self.irods_get(
                    str(src_path), str(dst_path.joinpath(src_path.name)),
                    **options)
            # Collection
            else:
                logging.info("IRODS DOWNLOAD started:")
                for irods_path, local_path in diff:
                    # Download data objects to distinct files.
                    logging.info(
                        'REPLACE: %s with %s', local_path, irods_path)
                    self.irods_get(str(irods_path), str(local_path), **options)
                # Variable `only_irods` can contain data objects and
                # collections.
                for rel_path in only_irods:
                    # Create subdirectories and download.
                    rel_path = pathlib.Path(rel_path)
                    irods_path = src_path.joinpath(rel_path)
                    local_path = dst_path.joinpath(
                        src_path.name).joinpath(rel_path)
                    if not local_path.parent.is_dir():
                        local_path.parent.mkdir()
                    logging.info(
                        'INFO: Downloading %s to %s', irods_path,
                        local_path)
                    self.irods_get(str(irods_path), str(local_path), **options)
        except Exception as error:
            logging.info('DOWNLOAD ERROR', exc_info=True)
            raise error

    def diffObjFile(self, objPath, fsPath, scope="size"):
        """
        Compares and iRODS object to a file system file.
        returns ([diff], [only_irods], [only_fs], [same])
        """
        if os.path.isdir(fsPath) and not os.path.isfile(fsPath):
            raise IsADirectoryError("IRODS FS DIFF: file is a directory.")
        if self.session.collections.exists(objPath):
            raise IsADirectoryError("IRODS FS DIFF: object exists already as collection. "+objPath)

        if not os.path.isfile(fsPath) and self.session.data_objects.exists(objPath):
            return ([], [], [objPath], [])

        elif not self.session.data_objects.exists(objPath) and os.path.isfile(fsPath):
            return ([], [fsPath], [], [])

        #both, file and object exist
        obj = self.session.data_objects.get(objPath)
        if scope == "size":
            objSize = obj.size
            fSize = os.path.getsize(fsPath)
            if objSize != fSize:
                return ([(objPath, fsPath)], [], [], [])
            else:
                return ([], [], [], [(objPath, fsPath)])
        elif scope == "checksum":
            objCheck = obj.checksum
            if objCheck == None:
                try:
                    obj.chksum()
                    objCheck = obj.checksum
                except:
                    logging.info('No checksum for '+obj.path)
                    return([(objPath, fsPath)], [], [], [])
            if objCheck.startswith("sha2"):
                sha2Obj = base64.b64decode(objCheck.split('sha2:')[1])
                with open(fsPath, "rb") as f:
                    stream = f.read()
                    sha2 = hashlib.sha256(stream).digest()
                print(sha2Obj != sha2)
                if sha2Obj != sha2:
                    return([(objPath, fsPath)], [], [], [])
                else:
                    return ([], [], [], [(objPath, fsPath)])
            elif objCheck:
                #md5
                with open(fsPath, "rb") as f:
                    stream = f.read()
                    md5 = hashlib.md5(stream).hexdigest()
                if objCheck != md5:
                    return([(objPath, fsPath)], [], [], [])
                else:
                    return ([], [], [], [(objPath, fsPath)])


    def diffIrodsLocalfs(self, coll, dirPath, scope="size"):
        '''
        Compares and iRODS tree to a directory and lists files that are not in sync.
        Syncing scope can be 'size' or 'checksum'
        Returns: zip([dataObjects][files]) where ther is a difference
        collection: iRODS collection
        '''

        listDir = []
        if not dirPath == None:
            if not os.access(dirPath, os.R_OK):
                raise PermissionError("IRODS FS DIFF: No rights to write to destination.")
            if not os.path.isdir(dirPath):
                raise IsADirectoryError("IRODS FS DIFF: directory is a file.")
            for root, dirs, files in os.walk(dirPath, topdown=False):
                for name in files:
                    listDir.append(os.path.join(root.split(dirPath)[1], name).strip(os.sep))

        listColl = []
        if not coll == None:
            for root, subcolls, obj in coll.walk():
                for o in obj:
                    listColl.append(os.path.join(root.path.split(coll.path)[1], o.name).strip('/'))

        diff = []
        same = []
        for locPartialPath in set(listDir).intersection(listColl):
            iPartialPath = locPartialPath.replace(os.sep, "/")
            if scope == "size":
                objSize = self.session.data_objects.get(coll.path + '/' + iPartialPath).size
                fSize = os.path.getsize(os.path.join(dirPath, iPartialPath))
                if objSize != fSize:
                    diff.append((coll.path + '/' + iPartialPath, os.path.join(dirPath, locPartialPath)))
                else:
                    same.append((coll.path + '/' + iPartialPath, os.path.join(dirPath, locPartialPath)))
            elif scope == "checksum":
                objCheck = self.session.data_objects.get(coll.path + '/' + iPartialPath).checksum
                if objCheck == None:
                    try:
                        self.session.data_objects.get(coll.path + '/' + iPartialPath).chksum()
                        objCheck = self.session.data_objects.get(
                                    coll.path + '/' + iPartialPath).checksum
                    except:
                        logging.info('No checksum for '+coll.path + '/' + iPartialPath)
                        diff.append((coll.path + '/' + iPartialPath, 
                                        os.path.join(dirPath, locPartialPath)))
                        continue
                if objCheck.startswith("sha2"):
                    sha2Obj = base64.b64decode(objCheck.split('sha2:')[1])
                    with open(os.path.join(dirPath, locPartialPath), "rb") as f:
                        stream = f.read()
                        sha2 = hashlib.sha256(stream).digest()
                    if sha2Obj != sha2:
                        diff.append((coll.path + '/' + iPartialPath, os.path.join(dirPath, locPartialPath)))
                    else:
                        same.append((coll.path + '/' + iPartialPath, os.path.join(dirPath, locPartialPath)))
                elif objCheck:
                    #md5
                    with open(os.path.join(dirPath, locPartialPath), "rb") as f:
                        stream = f.read()
                        md5 = hashlib.md5(stream).hexdigest()
                    if objCheck != md5:
                        diff.append((coll.path + '/' + iPartialPath, os.path.join(dirPath, locPartialPath)))
                    else:
                        same.append((coll.path + '/' + iPartialPath, os.path.join(dirPath, locPartialPath)))
            else: #same paths, no scope
                diff.append((coll.path + '/' + iPartialPath, os.path.join(dirPath, locPartialPath)))

        #adding files that are not on iRODS, only present on local FS
        #adding files that are not on local FS, only present in iRODS
        #adding files that are stored on both devices with the same checksum/size
        irodsOnly = list(set(listColl).difference(listDir))
        for i in range(0, len(irodsOnly)):
            irodsOnly[i] = irodsOnly[i].replace(os.sep, "/")
        return (diff, list(set(listDir).difference(listColl)), irodsOnly, same)

    def addMetadata(self, items, key, value, units = None):
        """
        Adds metadata to all items
        items: list of iRODS data objects or iRODS collections
        key: string
        value: string
        units: (optional) string 

        Throws:
            CATALOG_ALREADY_HAS_ITEM_BY_THAT_NAME
        """
        for item in items:
            try:
                item.metadata.add(key.upper(), value, units)
            except irods.exception.CATALOG_ALREADY_HAS_ITEM_BY_THAT_NAME:
                print(RED+"INFO ADD META: Metadata already present"+DEFAULT)
            except irods.exception.CAT_NO_ACCESS_PERMISSION as cnap:
                print("ERROR UPDATE META: no permissions")
                raise cnap

    def addMultipleMetadata(self, items, avus):
        list_of_tags = [
            irods.meta.AVUOperation(operation='add',
                                    avu=irods.meta.iRODSMeta(a, v, u))
            for (a, v, u) in avus]
        for item in items:
            try:
                item.metadata.apply_atomic_operations(*list_of_tags)
            except irods.meta.BadAVUOperationValue:
                print(f"{RED}INFO ADD MULTIPLE META: bad metadata value{DEFAULT}")
            except Exception as e:
                print(f"{RED}INFO ADD MULTIPLE META: unexpected error{DEFAULT}")
            except irods.exception.CAT_NO_ACCESS_PERMISSION as cnap:
                print("ERROR UPDATE META: no permissions")
                raise cnap

    def updateMetadata(self, items, key, value, units=None):
        """
        Updates a metadata entry to all items
        items: list of iRODS data objects or iRODS collections
        key: string
        value: string
        units: (optional) string

        Throws: CAT_NO_ACCESS_PERMISSION
        """
        try:
            for item in items:
                if key in item.metadata.keys():
                    meta = item.metadata.get_all(key)
                    valuesUnits = [(m.value, m.units) for m in meta]
                    if (value, units) not in valuesUnits:
                        #remove all iCAT entries with that key
                        for m in meta:
                            item.metadata.remove(m)
                        #add key, value, units
                        self.addMetadata(items, key, value, units)

                else:
                    self.addMetadata(items, key, value, units)
        except irods.exception.CAT_NO_ACCESS_PERMISSION as cnap:
            print(f"ERROR UPDATE META: no permissions {item.path}")
            raise cnap

    def deleteMetadata(self, items, key, value, units):
        """
        Deletes a metadata entry of all items
        items: list of iRODS data objects or iRODS collections
        key: string
        value: string
        units: (optional) string

        Throws:
            CAT_SUCCESS_BUT_WITH_NO_INFO: metadata did not exist
        """
        for item in items:
            try:
                item.metadata.remove(key, value, units)
            except irods.exception.CAT_SUCCESS_BUT_WITH_NO_INFO:
                print(RED+"INFO DELETE META: Metadata never existed"+DEFAULT)
            except irods.exception.CAT_NO_ACCESS_PERMISSION as cnap:
                print("ERROR UPDATE META: no permissions "+item.path)
                raise cnap

    def deleteData(self, item):
        """
        Delete a data object or a collection recursively.
        item: iRODS data object or collection
        """

        if self.session.collections.exists(item.path):
            logging.info("IRODS DELETE: "+item.path)
            try:
                item.remove(recurse = True, force = True)
            except irods.exception.CAT_NO_ACCESS_PERMISSION as cnap:
                print("ERROR IRODS DELETE: no permissions")
                raise cnap
        elif self.session.data_objects.exists(item.path):
            logging.info("IRODS DELETE: "+item.path)
            try:
                item.unlink(force = True)
            except irods.exception.CAT_NO_ACCESS_PERMISSION as cnap:
                print("ERROR IRODS DELETE: no permissions "+item.path)
                raise cnap

    def execute_rule(self, rule_file, params, output='ruleExecOut'):
        """Execute an iRODS rule.

        Parameters
        ----------
        rule_file : str, file-like
            Name of the iRODS rule file, or a file-like object representing it.
        params : dict
            Rule arguments.
        output : str
            Rule output variable(s).

        Returns
        -------
        tuple
            (stdout, stderr)

        `params` format example:

        params = {  # extra quotes for string literals
            '*obj': '"/zone/home/user"',
            '*name': '"attr_name"',
            '*value': '"attr_value"'
        }

        """
        try:
            rule = irods.rule.Rule(
                self.session, rule_file=rule_file, params=params, output=output,
                instance_name='irods_rule_engine_plugin-irods_rule_language-instance')
            out = rule.execute()
        except irods.exception.NetworkException as netexc:
            logging.info('Lost connection to iRODS server.')
            return '', repr(netexc)
        except irods.exception.SYS_HEADER_READ_LEN_ERR as shrle:
            logging.info('iRODS server hiccuped.  Check the results and try again.')
            return '', repr(shrle)
        except Exception as error:
            logging.info('RULE EXECUTION ERROR', exc_info=True)
            return '', repr(error)
        stdout, stderr = '', ''
        if len(out.MsParam_PI) > 0:
            buffers = out.MsParam_PI[0].inOutStruct
            stdout = (buffers.stdoutBuf.buf or b'').decode()
            # Remove garbage after terminal newline.
            stdout = '\n'.join(stdout.split('\n')[:-1])
            stderr = (buffers.stderrBuf.buf or b'').decode()
        return stdout, stderr

    def getSize(self, itemPaths):
        '''
        Compute the size of the iRods dataobject or collection
        Returns: size in bytes.
        itemPaths: list of irods paths pointing to collection or object
        '''
        size = 0
        for path in itemPaths:
            #remove possible leftovers of windows fs separators
            path = path.replace("\\", "/")
            if self.session.data_objects.exists(path):
                size = size + self.session.data_objects.get(path).size

            elif self.session.collections.exists(path):
                coll = self.session.collections.get(path)
                walk = [coll]
                while walk:
                    try:
                        coll = walk.pop()
                        walk.extend(coll.subcollections)
                        for obj in coll.data_objects:
                            size = size + obj.size
                    except:
                        logging.info('DATA SIZE', exc_info=True)
                        raise
        return size


    def createTicket(self, path, expiryString=""):
        ticket = irods.ticket.Ticket(self.session, 
                        ''.join(random.choice(string.ascii_letters) for _ in range(20)))
        ticket.issue("read", path)
        logging.info('CREATE TICKET: '+ticket.ticket+': '+path)
        #returns False when no expiry date is set
        return ticket.ticket, False


def get_resource_children(resc):
    """Get all the children for the resource named `resc_name`.

    Parameters
    ----------
    resc : instance
        iRODS resource instance.

    Returns
    -------
    list
        Instances of child resources.

    """
    children = []
    for child in resc.children:
        children.extend(get_resource_children(child))
    return resc.children + children


def irods_dirname(path):
    """Find path less the final element for an iRODS path.

    Parameters
    ----------
    path : str
        An iRODS path, relative or absolute.

    Returns
    -------
    str
        iRODS path less the element after the final '/'

    """
    return pathlib.Path(path).parent<|MERGE_RESOLUTION|>--- conflicted
+++ resolved
@@ -162,7 +162,6 @@
             file.  Can be a PAM negotiated password.
 
         """
-<<<<<<< HEAD
         if not self._password:
             irods_auth_file = os.environ.get(
                 'IRODS_AUTHENTICATION_FILE', None)
@@ -170,25 +169,14 @@
                 irods_auth_file = pathlib.Path(
                     '~/.irods/.irodsA').expanduser()
             if irods_auth_file.exists():
-                with open(irods_auth_file, encoding='utf-8') as authfd:
-                    self._password = irods.password_obfuscation.decode(
-                        authfd.read())
-=======
-        if self._password in (None, ''):
-            if 'IRODS_AUTHENTICATION_FILE' in os.environ:
-                auth_file = os.environ['IRODS_AUTHENTICATION_FILE']
-            else:
-                auth_file = pathlib.Path('~/.irods/.irodsA').expanduser()
-            if os.path.exists(auth_file):
-                with open(auth_file, encoding='utf-8') as authfd:
-                    encoded = authfd.read()
                 try:
                     uid = os.getuid()
                 except AttributeError:
-                    uid = 1000
-                self._password = irods.password_obfuscation.decode(
-                    encoded, uid=uid)
->>>>>>> ed3ced80
+                    # Spoof UID for Non-POSIX
+                    uid = sum((ord(char) for char in os.getlogin()))
+                with open(irods_auth_file, encoding='utf-8') as authfd:
+                    self._password = irods.password_obfuscation.decode(
+                        authfd.read(), uid=uid)
         return self._password
 
     @password.setter
@@ -201,22 +189,7 @@
             Unencrypted iRODS password.
 
         """
-<<<<<<< HEAD
         if password:
-=======
-        if password not in (None, ''):
-            if 'IRODS_AUTHENTICATION_FILE' in os.environ:
-                auth_file = os.environ['IRODS_AUTHENTICATION_FILE']
-            else:
-                auth_file = pathlib.Path('~/.irods/.irodsA').expanduser()
-            try:
-                uid = os.getuid()
-            except AttributeError:
-                uid = 1000
-            encoded = irods.password_obfuscation.encode(password, uid=uid)
-            with open(auth_file, 'w', encoding='utf-8') as authfd:
-                authfd.write(encoded)
->>>>>>> ed3ced80
             self._password = password
 
     @password.deleter
@@ -409,9 +382,14 @@
         pam_passwords = self._session.pam_pw_negotiated
         if len(pam_passwords):
             irods_auth_file = self._session.get_irods_password_file()
+            try:
+                uid = os.getuid()
+            except AttributeError:
+                # Spoof UID for Non-POSIX
+                uid = sum((ord(char) for char in os.getlogin()))
             with open(irods_auth_file, 'w', encoding='utf-8') as authfd:
                 authfd.write(
-                    irods.password_obfuscation.encode(pam_passwords[0]))
+                    irods.password_obfuscation.encode(pam_passwords[0]), uid=uid)
 
     def get_user_info(self):
         """Query for user type and groups.
